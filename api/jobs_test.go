--- conflicted
+++ resolved
@@ -1535,11 +1535,7 @@
 	// Check that we got the evals back, evals are in order most recent to least recent
 	// so the last eval is the original registered eval
 	idx := len(evals) - 1
-<<<<<<< HEAD
-	must.Len(t, 1, evals)
-=======
 	must.Positive(t, len(evals))
->>>>>>> 40ba07be
 	must.Eq(t, resp.EvalID, evals[idx].ID)
 }
 
