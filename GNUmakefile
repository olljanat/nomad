SHELL = bash
PROJECT_ROOT := $(patsubst %/,%,$(dir $(abspath $(lastword $(MAKEFILE_LIST)))))
THIS_OS := $(shell uname | cut -d- -f1)
THIS_ARCH := $(shell uname -m)

GIT_COMMIT := $(shell git rev-parse HEAD)
GIT_DIRTY := $(if $(shell git status --porcelain),+CHANGES)

GO_LDFLAGS := "-X github.com/hashicorp/nomad/version.GitCommit=$(GIT_COMMIT)$(GIT_DIRTY)"
GO_TAGS ?= ent consulent
ON_PREM_MODULES_GO_TAGS ?= ent on_prem_modules consulent
ON_PREM_PLATFORM_GO_TAGS ?= ent on_prem_platform consulent
ifeq ($(CI),true)
GO_TAGS := codegen_generated $(GO_TAGS)
ON_PREM_MODULES_GO_TAGS  := codegen_generated $(ON_PREM_MODULES_GO_TAGS)
ON_PREM_PLATFORM_GO_TAGS  := codegen_generated $(ON_PREM_PLATFORM_GO_TAGS)
endif

ifneq (MSYS_NT,$(THIS_OS))
# GOPATH supports PATH style multi-paths; assume the first entry is favorable.
# Necessary because new Circle images override GOPATH with multiple values.
# See: https://discuss.circleci.com/t/gopath-is-set-to-multiple-directories/7174
GOPATH := $(shell go env GOPATH | cut -d: -f1)
endif

# Respect $GOBIN if set in environment or via $GOENV file.
BIN := $(shell go env GOBIN)
ifndef BIN
BIN := $(GOPATH)/bin
endif

<<<<<<< HEAD
=======
GO_TAGS ?= osusergo

ifeq ($(CI),true)
GO_TAGS := codegen_generated $(GO_TAGS)
endif

>>>>>>> 7cd0c350
# Don't embed the Nomad UI when the NOMAD_NO_UI env var is set.
ifndef NOMAD_NO_UI
GO_TAGS := ui $(GO_TAGS)
endif

ifeq ($(CIRCLECI),true)
GO_TEST_CMD = $(if $(shell command -v gotestsum 2>/dev/null),gotestsum --,go test)
else
GO_TEST_CMD = go test
endif

ifeq ($(origin GOTEST_PKGS_EXCLUDE), undefined)
GOTEST_PKGS ?= "./..."
else
GOTEST_PKGS=$(shell go list ./... | sed 's/github.com\/hashicorp\/nomad/./' | egrep -v "^($(GOTEST_PKGS_EXCLUDE))(/.*)?$$")
endif

# tag corresponding to latest release we maintain backward compatibility with
PROTO_COMPARE_TAG ?= v1.0.3$(if $(findstring ent,$(GO_TAGS)),+ent,)

# LAST_RELEASE is the git sha of the latest release corresponding to this branch. main should have the latest
# published release, and release branches should point to the latest published release in the X.Y release line.
LAST_RELEASE ?= v1.3.3

default: help

ifeq (Linux,$(THIS_OS))
ALL_TARGETS = linux_386 \
	linux_amd64 \
	linux_arm \
	linux_arm64 \
	windows_386 \
	windows_amd64
endif

ifeq (s390x,$(THIS_ARCH))
ALL_TARGETS = linux_s390x
endif

ifeq (Darwin,$(THIS_OS))
ALL_TARGETS = darwin_amd64 \
	darwin_arm64
endif

ifeq (FreeBSD,$(THIS_OS))
ALL_TARGETS = freebsd_amd64
endif

SUPPORTED_OSES = Darwin Linux FreeBSD Windows MSYS_NT

CGO_ENABLED = 1

# include per-user customization after all variables are defined
-include GNUMakefile.local

pkg/%/nomad: GO_OUT ?= $@
pkg/%/nomad: CC ?= $(shell go env CC)
pkg/%/nomad: ## Build Nomad for GOOS_GOARCH, e.g. pkg/linux_amd64/nomad
ifeq (,$(findstring $(THIS_OS),$(SUPPORTED_OSES)))
	$(warning WARNING: Building Nomad is only supported on $(SUPPORTED_OSES); not $(THIS_OS))
endif
	@echo "==> Building $@ with tags $(GO_TAGS)..."
	@CGO_ENABLED=$(CGO_ENABLED) \
		GOOS=$(firstword $(subst _, ,$*)) \
		GOARCH=$(lastword $(subst _, ,$*)) \
		CC=$(CC) \
		go build -trimpath -ldflags $(GO_LDFLAGS) -tags "$(GO_TAGS)" -o $(GO_OUT)

ifneq (armv7l,$(THIS_ARCH))
pkg/linux_arm/nomad: CC = arm-linux-gnueabihf-gcc
endif

ifneq (aarch64,$(THIS_ARCH))
pkg/linux_arm64/nomad: CC = aarch64-linux-gnu-gcc
endif

ifeq (Darwin,$(THIS_OS))
pkg/linux_%/nomad: CGO_ENABLED = 0
endif

pkg/windows_%/nomad: GO_OUT = $@.exe

# Define package targets for each of the build targets we actually have on this system
define makePackageTarget

pkg/$(1).zip: pkg/$(1)/nomad
	@echo "==> Packaging for $(1)..."
	curl -s -o pkg/$(1)/EULA.txt https://eula.hashicorp.com/EULA.txt
	curl -s -o pkg/$(1)/TermsOfEvaluation.txt https://eula.hashicorp.com/TermsOfEvaluation.txt
	@zip -j pkg/$(1).zip pkg/$(1)/*

endef

# Reify the package targets
$(foreach t,$(ALL_TARGETS),$(eval $(call makePackageTarget,$(t))))

.PHONY: bootstrap
bootstrap: deps lint-deps git-hooks # Install all dependencies

.PHONY: deps
deps:  ## Install build and development dependencies
	@echo "==> Updating build dependencies..."
	go install github.com/hashicorp/go-bindata/go-bindata@bf7910af899725e4938903fb32048c7c0b15f12e
	go install github.com/elazarl/go-bindata-assetfs/go-bindata-assetfs@234c15e7648ff35458026de92b34c637bae5e6f7
	go install github.com/a8m/tree/cmd/tree@fce18e2a750ea4e7f53ee706b1c3d9cbb22de79c
	go install gotest.tools/gotestsum@v1.7.0
	go install github.com/hashicorp/hcl/v2/cmd/hclfmt@d0c4fa8b0bbc2e4eeccd1ed2a32c2089ed8c5cf1
	go install github.com/golang/protobuf/protoc-gen-go@v1.3.4
	go install github.com/hashicorp/go-msgpack/codec/codecgen@v1.1.5
	go install github.com/bufbuild/buf/cmd/buf@v0.36.0
	go install github.com/hashicorp/go-changelog/cmd/changelog-build@latest
	go install golang.org/x/tools/cmd/stringer@v0.1.12
	go install gophers.dev/cmds/hc-install/cmd/hc-install@v1.0.2

.PHONY: lint-deps
lint-deps: ## Install linter dependencies
## Keep versions in sync with tools/go.mod (see https://github.com/golang/go/issues/30515)
	@echo "==> Updating linter dependencies..."
	go install github.com/golangci/golangci-lint/cmd/golangci-lint@v1.48.0
	go install github.com/client9/misspell/cmd/misspell@v0.3.4
	go install github.com/hashicorp/go-hclog/hclogvet@v0.1.5

.PHONY: git-hooks
git-dir = $(shell git rev-parse --git-dir)
git-hooks: $(git-dir)/hooks/pre-push
$(git-dir)/hooks/%: dev/hooks/%
	cp $^ $@
	chmod 755 $@

.PHONY: check
check: ## Lint the source code
	@echo "==> Linting source code..."
	@golangci-lint run

	@echo "==> Linting hclog statements..."
	@hclogvet .

	@echo "==> Spell checking website..."
	@misspell -error -source=text website/pages/

	@echo "==> Checking for breaking changes in protos..."
	@buf breaking --config tools/buf/buf.yaml --against-config tools/buf/buf.yaml --against .git#tag=$(PROTO_COMPARE_TAG)

	@echo "==> Check proto files are in-sync..."
	@$(MAKE) proto
	@if (git status -s | grep -q .pb.go); then echo the following proto files are out of sync; git status -s | grep .pb.go; exit 1; fi

	@echo "==> Check format of jobspecs and HCL files..."
	@$(MAKE) hclfmt
	@if (git status -s | grep -q -e '\.hcl$$' -e '\.nomad$$' -e '\.tf$$'); then echo the following HCL files are out of sync; git status -s | grep -e '\.hcl$$' -e '\.nomad$$' -e '\.tf$$'; exit 1; fi

	@echo "==> Check API package is isolated from rest"
	@cd ./api && if go list --test -f '{{ join .Deps "\n" }}' . | grep github.com/hashicorp/nomad/ | grep -v -e /nomad/api/ -e nomad/api.test; then echo "  /api package depends the ^^ above internal nomad packages.  Remove such dependency"; exit 1; fi

	@echo "==> Check command package does not import structs"
	@cd ./command && if go list -f '{{ join .Imports "\n" }}' . | grep github.com/hashicorp/nomad/nomad/structs; then echo "  /command package imports the structs pkg. Remove such import"; exit 1; fi

	@echo "==> Checking Go mod.."
	@GO111MODULE=on $(MAKE) tidy
	@if (git status --porcelain | grep -Eq "go\.(mod|sum)"); then \
		echo go.mod or go.sum needs updating; \
		git --no-pager diff go.mod; \
		git --no-pager diff go.sum; \
		exit 1; fi

	@echo "==> Check raft util msg type mapping are in-sync..."
	@go generate ./helper/raftutil/
	@if (git status -s ./helper/raftutil| grep -q .go); then echo "raftutil helper message type mapping is out of sync. Run go generate ./... and push."; exit 1; fi

.PHONY: checkscripts
checkscripts: ## Lint shell scripts
	@echo "==> Linting scripts..."
	@find scripts -type f -name '*.sh' | xargs shellcheck

.PHONY: checkproto
checkproto: ## Lint protobuf files
	@echo "==> Lint proto files..."
	@buf check lint --config tools/buf/buf.yaml

	@echo "==> Checking for breaking changes in protos..."
	@buf check breaking --config tools/buf/buf.yaml --against-config tools/buf/buf.yaml --against .git#tag=$(PROTO_COMPARE_TAG)

.PHONY: generate-all
generate-all: generate-structs proto generate-examples ## Generate structs, protobufs, examples

.PHONY: progenerate-all
progenerate-all: progenerate-structs proto

.PHONY: generate-structs
generate-structs: LOCAL_PACKAGES = $(shell go list ./...)
generate-structs: ## Update generated code
	@echo "==> Running go generate..."
	@go generate -tags="$(GO_TAGS)" $(LOCAL_PACKAGES)

.PHONY: proto
proto: ## Generate protobuf bindings
	@echo "==> Generating proto bindings..."
	@buf --config tools/buf/buf.yaml --template tools/buf/buf.gen.yaml generate

.PHONY: generate-examples
generate-examples: command/job_init.bindata_assetfs.go

command/job_init.bindata_assetfs.go: command/assets/*
	go-bindata-assetfs -pkg command -o command/job_init.bindata_assetfs.go ./command/assets/...

changelog: ## Generate changelog from entries
	@changelog-build -last-release $(LAST_RELEASE) -this-release HEAD \
		-entries-dir .changelog/ -changelog-template ./.changelog/changelog.tmpl -note-template ./.changelog/note.tmpl

## We skip the terraform directory as there are templated hcl configurations
## that do not successfully compile without rendering
.PHONY: hclfmt
hclfmt: ## Format HCL files with hclfmt
	@echo "==> Formatting HCL"
	@find . -name '.terraform' -prune \
	        -o -name 'upstart.nomad' -prune \
	        -o -name '.git' -prune \
	        -o -name 'node_modules' -prune \
	        -o -name '.next' -prune \
	        -o -path './ui/dist' -prune \
	        -o -path './website/out' -prune \
	        -o \( -name '*.nomad' -o -name '*.hcl' -o -name '*.tf' \) \
	      -print0 | xargs -0 hclfmt -w

.PHONY: tidy
tidy: ## Tidy up the go mod files
	@echo "==> Tidy up submodules"
	@cd tools && go mod tidy
	@cd api && go mod tidy
	@echo "==> Tidy nomad module"
	@go mod tidy

.PHONY: dev
dev: GOOS=$(shell go env GOOS)
dev: GOARCH=$(shell go env GOARCH)
dev: DEV_TARGET=pkg/$(GOOS)_$(GOARCH)/nomad
dev: hclfmt ## Build for the current development platform
	@echo "==> Removing old development build..."
	@rm -f $(PROJECT_ROOT)/$(DEV_TARGET)
	@rm -f $(PROJECT_ROOT)/bin/nomad
	@rm -f $(BIN)/nomad
	@if [ -d vendor ]; then echo -e "==> WARNING: Found vendor directory.  This may cause build errors, consider running 'rm -r vendor' or 'make clean' to remove.\n"; fi
	@$(MAKE) --no-print-directory \
		$(DEV_TARGET) \
		GO_TAGS="$(GO_TAGS) $(NOMAD_UI_TAG)"
	@mkdir -p $(PROJECT_ROOT)/bin
	@mkdir -p $(BIN)
	@cp $(PROJECT_ROOT)/$(DEV_TARGET) $(PROJECT_ROOT)/bin/
	@cp $(PROJECT_ROOT)/$(DEV_TARGET) $(BIN)

.PHONY: premplatdev
premplatdev: GOOS=$(shell go env GOOS)
premplatdev: GOARCH=$(shell go env GOARCH)
premplatdev: GOPATH=$(shell go env GOPATH)
premplatdev: DEV_TARGET=pkg/$(GOOS)_$(GOARCH)/nomad
premplatdev: changelogfmt hclfmt ## Build for the current development platform
	@echo "==> Removing old development build..."
	@rm -f $(PROJECT_ROOT)/$(DEV_TARGET)
	@rm -f $(PROJECT_ROOT)/bin/nomad
	@rm -f $(GOPATH)/bin/nomad
	@$(MAKE) --no-print-directory \
		$(DEV_TARGET) \
		GO_TAGS="$(ON_PREM_PLATFORM_GO_TAGS) $(NOMAD_UI_TAG)"
	@mkdir -p $(PROJECT_ROOT)/bin
	@mkdir -p $(GOPATH)/bin
	@cp $(PROJECT_ROOT)/$(DEV_TARGET) $(PROJECT_ROOT)/bin/
	@cp $(PROJECT_ROOT)/$(DEV_TARGET) $(GOPATH)/bin

.PHONY: premmoddev
premmoddev: GOOS=$(shell go env GOOS)
premmoddev: GOARCH=$(shell go env GOARCH)
premmoddev: GOPATH=$(shell go env GOPATH)
premmoddev: DEV_TARGET=pkg/$(GOOS)_$(GOARCH)/nomad
premmoddev: changelogfmt hclfmt ## Build for the current development platform
	@echo "==> Removing old development build..."
	@rm -f $(PROJECT_ROOT)/$(DEV_TARGET)
	@rm -f $(PROJECT_ROOT)/bin/nomad
	@rm -f $(GOPATH)/bin/nomad
	@$(MAKE) --no-print-directory \
		$(DEV_TARGET) \
		GO_TAGS="$(ON_PREM_MODULES_GO_TAGS) $(NOMAD_UI_TAG)"
	@mkdir -p $(PROJECT_ROOT)/bin
	@mkdir -p $(GOPATH)/bin
	@cp $(PROJECT_ROOT)/$(DEV_TARGET) $(PROJECT_ROOT)/bin/
	@cp $(PROJECT_ROOT)/$(DEV_TARGET) $(GOPATH)/bin

.PHONY: prerelease
prerelease: GO_TAGS=ui codegen_generated release ent consulent
prerelease: generate-all ember-dist static-assets ## Generate all the static assets for a Nomad release

.PHONY: release
release: GO_TAGS=ui codegen_generated release ent consulent
release: clean $(foreach t,$(ALL_TARGETS),pkg/$(t).zip) ## Build all release packages which can be built on this platform.
	@echo "==> Results:"
	@tree --dirsfirst $(PROJECT_ROOT)/pkg

.PHONY: premplatrelease
premplatrelease: GO_TAGS=ui codegen_generated release ent consulent on_prem_platform
premplatrelease: clean $(foreach t,$(ALL_TARGETS),pkg/$(t).zip) ## Build all release packages which can be built on this platform.
	@echo "==> Results:"
	@tree --dirsfirst $(PROJECT_ROOT)/pkg

.PHONY: premmodrelease
premmodrelease: GO_TAGS=ui codegen_generated release ent consulent on_prem_modules
premmodrelease: clean $(foreach t,$(ALL_TARGETS),pkg/$(t).zip) ## Build all release packages which can be built on this platform.
	@echo "==> Results:"
	@tree --dirsfirst $(PROJECT_ROOT)/pkg

.PHONY: test
test: ## Run the Nomad test suite and/or the Nomad UI test suite
	@if [ ! $(SKIP_NOMAD_TESTS) ]; then \
		make test-nomad; \
		fi
	@if [ $(RUN_WEBSITE_TESTS) ]; then \
		make test-website; \
		fi
	@if [ $(RUN_UI_TESTS) ]; then \
		make test-ui; \
		fi
	@if [ $(RUN_E2E_TESTS) ]; then \
		make e2e-test; \
		fi

.PHONY: test-nomad
test-nomad: dev ## Run Nomad test suites
	@echo "==> Running Nomad test suites:"
	$(if $(ENABLE_RACE),GORACE="strip_path_prefix=$(GOPATH)/src") $(GO_TEST_CMD) \
		$(if $(ENABLE_RACE),-race) $(if $(VERBOSE),-v) \
		-cover \
		-timeout=20m \
		-count=1 \
		-tags "$(GO_TAGS)" \
		$(GOTEST_PKGS)

.PHONY: test-nomad-module
test-nomad-module: dev ## Run Nomad test suites on a sub-module
	@echo "==> Running Nomad test suites on sub-module $(GOTEST_MOD)"
	@cd $(GOTEST_MOD) && $(if $(ENABLE_RACE),GORACE="strip_path_prefix=$(GOPATH)/src") $(GO_TEST_CMD) \
		$(if $(ENABLE_RACE),-race) $(if $(VERBOSE),-v) \
		-cover \
		-timeout=20m \
		-count=1 \
		-tags "$(GO_TAGS)" \
		./...

.PHONY: e2e-test
e2e-test: dev ## Run the Nomad e2e test suite
	@echo "==> Running Nomad E2E test suites:"
	go test \
		$(if $(ENABLE_RACE),-race) $(if $(VERBOSE),-v) \
		-timeout=900s \
		-tags "$(GO_TAGS)" \
		github.com/hashicorp/nomad/e2e

.PHONY: integration-test
integration-test: dev ## Run Nomad integration tests
	@echo "==> Running Nomad integration test suites:"
	go test \
		$(if $(ENABLE_RACE),-race) $(if $(VERBOSE),-v) \
		-cover \
		-timeout=900s \
		-tags "$(GO_TAGS)" \
		github.com/hashicorp/nomad/e2e/vaultcompat/ \
		-integration

.PHONY: clean
clean: GOPATH=$(shell go env GOPATH)
clean: ## Remove build artifacts
	@echo "==> Cleaning build artifacts..."
	@rm -rf "$(PROJECT_ROOT)/bin/"
	@rm -rf "$(PROJECT_ROOT)/pkg/"
	@rm -rf "$(PROJECT_ROOT)/vendor/"
	@rm -f "$(BIN)/nomad"

.PHONY: testcluster
testcluster: ## Bring up a Linux test cluster using Vagrant. Set PROVIDER if necessary.
	vagrant up nomad-server01 \
		nomad-server02 \
		nomad-server03 \
		nomad-client01 \
		nomad-client02 \
		nomad-client03 \
		$(if $(PROVIDER),--provider $(PROVIDER))

.PHONY: static-assets
static-assets: ## Compile the static routes to serve alongside the API
	@echo "==> Generating static assets"
	@go-bindata-assetfs -pkg agent -prefix ui -modtime 1480000000 -tags ui -o bindata_assetfs.go ./ui/dist/...
	@mv bindata_assetfs.go command/agent

.PHONY: test-ui
test-ui: ## Run Nomad UI test suite
	@echo "==> Installing JavaScript assets"
	@cd ui && npm rebuild node-sass
	@cd ui && yarn install
	@echo "==> Running ember tests"
	@cd ui && npm test

.PHONY: ember-dist
ember-dist: ## Build the static UI assets from source
	@echo "==> Installing JavaScript assets"
	@cd ui && yarn install --silent --network-timeout 300000
	@cd ui && npm rebuild node-sass
	@echo "==> Building Ember application"
	@cd ui && npm run build

.PHONY: dev-ui
dev-ui: ember-dist static-assets ## Build a dev UI binary
	@$(MAKE) NOMAD_UI_TAG="ui" dev ## Build a dev binary with the UI baked in

HELP_FORMAT="    \033[36m%-25s\033[0m %s\n"
.PHONY: help
help: ## Display this usage information
	@echo "Valid targets:"
	@grep -E '^[^ ]+:.*?## .*$$' $(MAKEFILE_LIST) | \
		sort | \
		awk 'BEGIN {FS = ":.*?## "}; \
			{printf $(HELP_FORMAT), $$1, $$2}'
	@echo ""
	@echo "This host will build the following targets if 'make release' is invoked:"
	@echo $(ALL_TARGETS) | sed 's/^/    /'

.PHONY: ui-screenshots
ui-screenshots: ## Collect  UI screenshots
	@echo "==> Collecting UI screenshots..."
        # Build the screenshots image if it doesn't exist yet
	@if [[ "$$(docker images -q nomad-ui-screenshots 2> /dev/null)" == "" ]]; then \
		docker build --tag="nomad-ui-screenshots" ./scripts/screenshots; \
	fi
	@docker run \
		--rm \
		--volume "$(shell pwd)/scripts/screenshots/screenshots:/screenshots" \
		nomad-ui-screenshots

.PHONY: ui-screenshots-local
ui-screenshots-local: ## Collect UI screenshots (local)
	@echo "==> Collecting UI screenshots (local)..."
	@cd scripts/screenshots/src && SCREENSHOTS_DIR="../screenshots" node index.js

.PHONY: version
version: ## Lookup the current build version
ifneq (,$(wildcard version/version_ent.go))
	@$(CURDIR)/scripts/version.sh version/version.go version/version_ent.go
else
	@$(CURDIR)/scripts/version.sh version/version.go version/version.go
endif

.PHONY: missing
missing: ## Check for packages not being tested
	@echo "==> Checking for packages not being tested ..."
	@go run -modfile tools/go.mod tools/missing/main.go .github/workflows/test-core.yaml<|MERGE_RESOLUTION|>--- conflicted
+++ resolved
@@ -7,7 +7,7 @@
 GIT_DIRTY := $(if $(shell git status --porcelain),+CHANGES)
 
 GO_LDFLAGS := "-X github.com/hashicorp/nomad/version.GitCommit=$(GIT_COMMIT)$(GIT_DIRTY)"
-GO_TAGS ?= ent consulent
+GO_TAGS ?= osusergo ent consulent
 ON_PREM_MODULES_GO_TAGS ?= ent on_prem_modules consulent
 ON_PREM_PLATFORM_GO_TAGS ?= ent on_prem_platform consulent
 ifeq ($(CI),true)
@@ -29,15 +29,6 @@
 BIN := $(GOPATH)/bin
 endif
 
-<<<<<<< HEAD
-=======
-GO_TAGS ?= osusergo
-
-ifeq ($(CI),true)
-GO_TAGS := codegen_generated $(GO_TAGS)
-endif
-
->>>>>>> 7cd0c350
 # Don't embed the Nomad UI when the NOMAD_NO_UI env var is set.
 ifndef NOMAD_NO_UI
 GO_TAGS := ui $(GO_TAGS)
