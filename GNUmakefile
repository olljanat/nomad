SHELL = bash
PROJECT_ROOT := $(patsubst %/,%,$(dir $(abspath $(lastword $(MAKEFILE_LIST)))))
THIS_OS := $(shell uname | cut -d- -f1)
THIS_ARCH := $(shell uname -m)

GIT_COMMIT := $(shell git rev-parse HEAD)
GIT_DIRTY := $(if $(shell git status --porcelain),+CHANGES)

GO_LDFLAGS := "-X github.com/hashicorp/nomad/version.GitCommit=$(GIT_COMMIT)$(GIT_DIRTY)"

ifneq (MSYS_NT,$(THIS_OS))
# GOPATH supports PATH style multi-paths; assume the first entry is favorable.
# Necessary because new Circle images override GOPATH with multiple values.
# See: https://discuss.circleci.com/t/gopath-is-set-to-multiple-directories/7174
GOPATH=$(shell go env GOPATH | cut -d: -f1)
endif

<<<<<<< HEAD
GO_TAGS ?= ent consulent
ON_PREM_MODULES_GO_TAGS ?= ent on_prem_modules consulent
ON_PREM_PLATFORM_GO_TAGS ?= ent on_prem_platform consulent
=======
GO_TAGS ?= osusergo
>>>>>>> 8e8bca2c

ifeq ($(CI),true)
GO_TAGS := codegen_generated $(GO_TAGS)
ON_PREM_MODULES_GO_TAGS  := codegen_generated $(ON_PREM_MODULES_GO_TAGS)
ON_PREM_PLATFORM_GO_TAGS  := codegen_generated $(ON_PREM_PLATFORM_GO_TAGS)
endif

# Don't embed the Nomad UI when the NOMAD_NO_UI env var is set.
ifndef NOMAD_NO_UI
GO_TAGS := ui $(GO_TAGS)
endif

ifeq ($(CIRCLECI),true)
GO_TEST_CMD = $(if $(shell command -v gotestsum 2>/dev/null),gotestsum --,go test)
else
GO_TEST_CMD = go test
endif

ifeq ($(origin GOTEST_PKGS_EXCLUDE), undefined)
GOTEST_PKGS ?= "./..."
else
GOTEST_PKGS=$(shell go list ./... | sed 's/github.com\/hashicorp\/nomad/./' | egrep -v "^($(GOTEST_PKGS_EXCLUDE))(/.*)?$$")
endif

# tag corresponding to latest release we maintain backward compatibility with
PROTO_COMPARE_TAG ?= v1.0.3$(if $(findstring ent,$(GO_TAGS)),+ent,)

# LAST_RELEASE is the git sha of the latest release corresponding to this branch. main should have the latest
# published release, and release branches should point to the latest published release in the X.Y release line.
LAST_RELEASE ?= v1.2.10

default: help

ifeq (Linux,$(THIS_OS))
ALL_TARGETS = linux_386 \
	linux_amd64 \
	linux_arm \
	linux_arm64 \
	windows_386 \
	windows_amd64
endif

ifeq (s390x,$(THIS_ARCH))
ALL_TARGETS = linux_s390x
endif

ifeq (Darwin,$(THIS_OS))
ALL_TARGETS = darwin_amd64 \
	darwin_arm64
endif

ifeq (FreeBSD,$(THIS_OS))
ALL_TARGETS = freebsd_amd64
endif

SUPPORTED_OSES = Darwin Linux FreeBSD Windows MSYS_NT

CGO_ENABLED = 1

# include per-user customization after all variables are defined
-include GNUMakefile.local

pkg/%/nomad: GO_OUT ?= $@
pkg/%/nomad: CC ?= $(shell go env CC)
pkg/%/nomad: ## Build Nomad for GOOS_GOARCH, e.g. pkg/linux_amd64/nomad
ifeq (,$(findstring $(THIS_OS),$(SUPPORTED_OSES)))
	$(warning WARNING: Building Nomad is only supported on $(SUPPORTED_OSES); not $(THIS_OS))
endif
	@echo "==> Building $@ with tags $(GO_TAGS)..."
	@CGO_ENABLED=$(CGO_ENABLED) \
		GOOS=$(firstword $(subst _, ,$*)) \
		GOARCH=$(lastword $(subst _, ,$*)) \
		CC=$(CC) \
		go build -trimpath -ldflags $(GO_LDFLAGS) -tags "$(GO_TAGS)" -o $(GO_OUT)

ifneq (armv7l,$(THIS_ARCH))
pkg/linux_arm/nomad: CC = arm-linux-gnueabihf-gcc
endif

ifneq (aarch64,$(THIS_ARCH))
pkg/linux_arm64/nomad: CC = aarch64-linux-gnu-gcc
endif

ifeq (Darwin,$(THIS_OS))
pkg/linux_%/nomad: CGO_ENABLED = 0
endif

pkg/windows_%/nomad: GO_OUT = $@.exe

# Define package targets for each of the build targets we actually have on this system
define makePackageTarget

pkg/$(1).zip: pkg/$(1)/nomad
	@echo "==> Packaging for $(1)..."
	curl -s -o pkg/$(1)/EULA.txt https://eula.hashicorp.com/EULA.txt
	curl -s -o pkg/$(1)/TermsOfEvaluation.txt https://eula.hashicorp.com/TermsOfEvaluation.txt
	@zip -j pkg/$(1).zip pkg/$(1)/*

endef

# Reify the package targets
$(foreach t,$(ALL_TARGETS),$(eval $(call makePackageTarget,$(t))))

.PHONY: bootstrap
bootstrap: deps lint-deps git-hooks # Install all dependencies

.PHONY: deps
deps:  ## Install build and development dependencies
	@echo "==> Updating build dependencies..."
	go install github.com/hashicorp/go-bindata/go-bindata@bf7910af899725e4938903fb32048c7c0b15f12e
	go install github.com/elazarl/go-bindata-assetfs/go-bindata-assetfs@234c15e7648ff35458026de92b34c637bae5e6f7
	go install github.com/a8m/tree/cmd/tree@fce18e2a750ea4e7f53ee706b1c3d9cbb22de79c
	go install gotest.tools/gotestsum@v1.7.0
	go install github.com/hashicorp/hcl/v2/cmd/hclfmt@d0c4fa8b0bbc2e4eeccd1ed2a32c2089ed8c5cf1
	go install github.com/golang/protobuf/protoc-gen-go@v1.3.4
	go install github.com/hashicorp/go-msgpack/codec/codecgen@v1.1.5
	go install github.com/bufbuild/buf/cmd/buf@v0.36.0
	go install github.com/hashicorp/go-changelog/cmd/changelog-build@latest
	go install golang.org/x/tools/cmd/stringer@v0.1.12
	go install gophers.dev/cmds/hc-install/cmd/hc-install@v1.0.2

.PHONY: lint-deps
lint-deps: ## Install linter dependencies
## Keep versions in sync with tools/go.mod (see https://github.com/golang/go/issues/30515)
	@echo "==> Updating linter dependencies..."
	go install github.com/golangci/golangci-lint/cmd/golangci-lint@v1.48.0
	go install github.com/client9/misspell/cmd/misspell@v0.3.4
	go install github.com/hashicorp/go-hclog/hclogvet@v0.1.5

.PHONY: git-hooks
git-dir = $(shell git rev-parse --git-dir)
git-hooks: $(git-dir)/hooks/pre-push
$(git-dir)/hooks/%: dev/hooks/%
	cp $^ $@
	chmod 755 $@

.PHONY: check
check: ## Lint the source code
	@echo "==> Linting source code..."
	@golangci-lint run -j 1

	@echo "==> Linting hclog statements..."
	@hclogvet .

	@echo "==> Spell checking website..."
	@misspell -error -source=text website/pages/

	@echo "==> Checking for breaking changes in protos..."
	@buf breaking --config tools/buf/buf.yaml --against-config tools/buf/buf.yaml --against .git#tag=$(PROTO_COMPARE_TAG)

	@echo "==> Check proto files are in-sync..."
	@$(MAKE) proto
	@if (git status -s | grep -q .pb.go); then echo the following proto files are out of sync; git status -s | grep .pb.go; exit 1; fi

	@echo "==> Check format of jobspecs and HCL files..."
	@$(MAKE) hclfmt
	@if (git status -s | grep -q -e '\.hcl$$' -e '\.nomad$$' -e '\.tf$$'); then echo the following HCL files are out of sync; git status -s | grep -e '\.hcl$$' -e '\.nomad$$' -e '\.tf$$'; exit 1; fi

	@echo "==> Check API package is isolated from rest"
	@cd ./api && if go list --test -f '{{ join .Deps "\n" }}' . | grep github.com/hashicorp/nomad/ | grep -v -e /nomad/api/ -e nomad/api.test; then echo "  /api package depends the ^^ above internal nomad packages.  Remove such dependency"; exit 1; fi

	@echo "==> Checking Go mod.."
	@GO111MODULE=on $(MAKE) tidy
	@if (git status --porcelain | grep -Eq "go\.(mod|sum)"); then \
		echo go.mod or go.sum needs updating; \
		git --no-pager diff go.mod; \
		git --no-pager diff go.sum; \
		exit 1; fi

	@echo "==> Check raft util msg type mapping are in-sync..."
	@go generate ./helper/raftutil/
	@if (git status -s ./helper/raftutil| grep -q .go); then echo "raftutil helper message type mapping is out of sync. Run go generate ./... and push."; exit 1; fi

.PHONY: checkscripts
checkscripts: ## Lint shell scripts
	@echo "==> Linting scripts..."
	@find scripts -type f -name '*.sh' | xargs shellcheck

.PHONY: checkproto
checkproto: ## Lint protobuf files
	@echo "==> Lint proto files..."
	@buf check lint --config tools/buf/buf.yaml

	@echo "==> Checking for breaking changes in protos..."
	@buf check breaking --config tools/buf/buf.yaml --against-config tools/buf/buf.yaml --against .git#tag=$(PROTO_COMPARE_TAG)

.PHONY: generate-all
generate-all: generate-structs proto generate-examples

.PHONY: progenerate-all
progenerate-all: progenerate-structs proto

.PHONY: generate-structs
generate-structs: LOCAL_PACKAGES = $(shell go list ./...)
generate-structs: ## Update generated code
	@echo "--> Running go generate..."
	@go generate -tags="$(GO_TAGS)" $(LOCAL_PACKAGES)

.PHONY: proto
proto:
	@echo "--> Generating proto bindings..."
	@buf --config tools/buf/buf.yaml --template tools/buf/buf.gen.yaml generate

.PHONY: generate-examples
generate-examples: command/job_init.bindata_assetfs.go

command/job_init.bindata_assetfs.go: command/assets/*
	go-bindata-assetfs -pkg command -o command/job_init.bindata_assetfs.go ./command/assets/...

changelog:
	@changelog-build -last-release $(LAST_RELEASE) -this-release HEAD \
		-entries-dir .changelog/ -changelog-template ./.changelog/changelog.tmpl -note-template ./.changelog/note.tmpl

## We skip the terraform directory as there are templated hcl configurations
## that do not successfully compile without rendering
.PHONY: hclfmt
hclfmt:
	@echo "--> Formatting HCL"
	@find . -name '.terraform' -prune \
	        -o -name 'upstart.nomad' -prune \
	        -o -name '.git' -prune \
	        -o -name 'node_modules' -prune \
	        -o -name '.next' -prune \
	        -o -path './ui/dist' -prune \
	        -o -path './website/out' -prune \
	        -o \( -name '*.nomad' -o -name '*.hcl' -o -name '*.tf' \) \
	      -print0 | xargs -0 hclfmt -w

.PHONY: tidy
tidy:
	@echo "--> Tidy up submodules"
	@cd tools && go mod tidy
	@cd api && go mod tidy
	@echo "--> Tidy nomad module"
	@go mod tidy

.PHONY: dev
dev: GOOS=$(shell go env GOOS)
dev: GOARCH=$(shell go env GOARCH)
dev: DEV_TARGET=pkg/$(GOOS)_$(GOARCH)/nomad
dev: hclfmt ## Build for the current development platform
	@echo "==> Removing old development build..."
	@rm -f $(PROJECT_ROOT)/$(DEV_TARGET)
	@rm -f $(PROJECT_ROOT)/bin/nomad
	@rm -f $(GOPATH)/bin/nomad
	@if [ -d vendor ]; then echo -e "==> WARNING: Found vendor directory.  This may cause build errors, consider running 'rm -r vendor' or 'make clean' to remove.\n"; fi
	@$(MAKE) --no-print-directory \
		$(DEV_TARGET) \
		GO_TAGS="$(GO_TAGS) $(NOMAD_UI_TAG)"
	@mkdir -p $(PROJECT_ROOT)/bin
	@mkdir -p $(GOPATH)/bin
	@cp $(PROJECT_ROOT)/$(DEV_TARGET) $(PROJECT_ROOT)/bin/
	@cp $(PROJECT_ROOT)/$(DEV_TARGET) $(GOPATH)/bin

.PHONY: premplatdev
premplatdev: GOOS=$(shell go env GOOS)
premplatdev: GOARCH=$(shell go env GOARCH)
premplatdev: GOPATH=$(shell go env GOPATH)
premplatdev: DEV_TARGET=pkg/$(GOOS)_$(GOARCH)/nomad
premplatdev: changelogfmt hclfmt ## Build for the current development platform
	@echo "==> Removing old development build..."
	@rm -f $(PROJECT_ROOT)/$(DEV_TARGET)
	@rm -f $(PROJECT_ROOT)/bin/nomad
	@rm -f $(GOPATH)/bin/nomad
	@$(MAKE) --no-print-directory \
		$(DEV_TARGET) \
		GO_TAGS="$(ON_PREM_PLATFORM_GO_TAGS) $(NOMAD_UI_TAG)"
	@mkdir -p $(PROJECT_ROOT)/bin
	@mkdir -p $(GOPATH)/bin
	@cp $(PROJECT_ROOT)/$(DEV_TARGET) $(PROJECT_ROOT)/bin/
	@cp $(PROJECT_ROOT)/$(DEV_TARGET) $(GOPATH)/bin

.PHONY: premmoddev
premmoddev: GOOS=$(shell go env GOOS)
premmoddev: GOARCH=$(shell go env GOARCH)
premmoddev: GOPATH=$(shell go env GOPATH)
premmoddev: DEV_TARGET=pkg/$(GOOS)_$(GOARCH)/nomad
premmoddev: changelogfmt hclfmt ## Build for the current development platform
	@echo "==> Removing old development build..."
	@rm -f $(PROJECT_ROOT)/$(DEV_TARGET)
	@rm -f $(PROJECT_ROOT)/bin/nomad
	@rm -f $(GOPATH)/bin/nomad
	@$(MAKE) --no-print-directory \
		$(DEV_TARGET) \
		GO_TAGS="$(ON_PREM_MODULES_GO_TAGS) $(NOMAD_UI_TAG)"
	@mkdir -p $(PROJECT_ROOT)/bin
	@mkdir -p $(GOPATH)/bin
	@cp $(PROJECT_ROOT)/$(DEV_TARGET) $(PROJECT_ROOT)/bin/
	@cp $(PROJECT_ROOT)/$(DEV_TARGET) $(GOPATH)/bin

.PHONY: prerelease
prerelease: GO_TAGS=ui codegen_generated release ent consulent
prerelease: generate-all ember-dist static-assets ## Generate all the static assets for a Nomad release

.PHONY: release
release: GO_TAGS=ui codegen_generated release ent consulent
release: clean $(foreach t,$(ALL_TARGETS),pkg/$(t).zip) ## Build all release packages which can be built on this platform.
	@echo "==> Results:"
	@tree --dirsfirst $(PROJECT_ROOT)/pkg

.PHONY: premplatrelease
premplatrelease: GO_TAGS=ui codegen_generated release ent consulent on_prem_platform
premplatrelease: clean $(foreach t,$(ALL_TARGETS),pkg/$(t).zip) ## Build all release packages which can be built on this platform.
	@echo "==> Results:"
	@tree --dirsfirst $(PROJECT_ROOT)/pkg

.PHONY: premmodrelease
premmodrelease: GO_TAGS=ui codegen_generated release ent consulent on_prem_modules
premmodrelease: clean $(foreach t,$(ALL_TARGETS),pkg/$(t).zip) ## Build all release packages which can be built on this platform.
	@echo "==> Results:"
	@tree --dirsfirst $(PROJECT_ROOT)/pkg

.PHONY: test
test: ## Run the Nomad test suite and/or the Nomad UI test suite
	@if [ ! $(SKIP_NOMAD_TESTS) ]; then \
		make test-nomad; \
		fi
	@if [ $(RUN_WEBSITE_TESTS) ]; then \
		make test-website; \
		fi
	@if [ $(RUN_UI_TESTS) ]; then \
		make test-ui; \
		fi
	@if [ $(RUN_E2E_TESTS) ]; then \
		make e2e-test; \
		fi

.PHONY: test-nomad
test-nomad: dev ## Run Nomad test suites
	@echo "==> Running Nomad test suites:"
	$(if $(ENABLE_RACE),GORACE="strip_path_prefix=$(GOPATH)/src") $(GO_TEST_CMD) \
		$(if $(ENABLE_RACE),-race) $(if $(VERBOSE),-v) \
		-cover \
		-timeout=15m \
		-tags="$(GO_TAGS)" $(GOTEST_PKGS) $(if $(VERBOSE), >test.log ; echo $$? > exit-code)
	@if [ $(VERBOSE) ] ; then \
		bash -C "$(PROJECT_ROOT)/scripts/test_check.sh" ; \
	fi

.PHONY: test-nomad-module
test-nomad-module: dev ## Run Nomad test suites on a sub-module
	@echo "==> Running Nomad test suites on sub-module $(GOTEST_MOD)"
	@cd $(GOTEST_MOD) && $(if $(ENABLE_RACE),GORACE="strip_path_prefix=$(GOPATH)/src") $(GO_TEST_CMD) \
		$(if $(ENABLE_RACE),-race) $(if $(VERBOSE),-v) \
		-cover \
		-timeout=15m \
		-tags "$(GO_TAGS)" \
		./... $(if $(VERBOSE), >test.log ; echo $$? > exit-code)
	@if [ $(VERBOSE) ] ; then \
		bash -C "$(PROJECT_ROOT)/scripts/test_check.sh" ; \
	fi

.PHONY: e2e-test
e2e-test: dev ## Run the Nomad e2e test suite
	@echo "==> Running Nomad E2E test suites:"
	go test \
		$(if $(ENABLE_RACE),-race) $(if $(VERBOSE),-v) \
		-timeout=900s \
		-tags "$(GO_TAGS)" \
		github.com/hashicorp/nomad/e2e

.PHONY: integration-test
integration-test: dev ## Run Nomad integration tests
	@echo "==> Running Nomad integration test suites:"
	go test \
		$(if $(ENABLE_RACE),-race) $(if $(VERBOSE),-v) \
		-cover \
		-timeout=900s \
		-tags "$(GO_TAGS)" \
		github.com/hashicorp/nomad/e2e/vaultcompat/ \
		-integration

.PHONY: clean
clean: GOPATH=$(shell go env GOPATH)
clean: ## Remove build artifacts
	@echo "==> Cleaning build artifacts..."
	@rm -rf "$(PROJECT_ROOT)/bin/"
	@rm -rf "$(PROJECT_ROOT)/pkg/"
	@rm -rf "$(PROJECT_ROOT)/vendor/"
	@rm -f "$(GOPATH)/bin/nomad"

.PHONY: travis
travis: ## Run Nomad test suites with output to prevent timeouts under Travis CI
	@if [ ! $(SKIP_NOMAD_TESTS) ]; then \
		make generate-structs; \
	fi
	@"$(PROJECT_ROOT)/scripts/travis.sh"

.PHONY: testcluster
testcluster: ## Bring up a Linux test cluster using Vagrant. Set PROVIDER if necessary.
	vagrant up nomad-server01 \
		nomad-server02 \
		nomad-server03 \
		nomad-client01 \
		nomad-client02 \
		nomad-client03 \
		$(if $(PROVIDER),--provider $(PROVIDER))

.PHONY: static-assets
static-assets: ## Compile the static routes to serve alongside the API
	@echo "--> Generating static assets"
	@go-bindata-assetfs -pkg agent -prefix ui -modtime 1480000000 -tags ui -o bindata_assetfs.go ./ui/dist/...
	@mv bindata_assetfs.go command/agent

.PHONY: test-ui
test-ui: ## Run Nomad UI test suite
	@echo "--> Installing JavaScript assets"
	@cd ui && npm rebuild node-sass
	@cd ui && yarn install
	@echo "--> Running ember tests"
	@cd ui && npm test

.PHONY: ember-dist
ember-dist: ## Build the static UI assets from source
	@echo "--> Installing JavaScript assets"
	@cd ui && yarn install --silent --network-timeout 300000
	@cd ui && npm rebuild node-sass
	@echo "--> Building Ember application"
	@cd ui && npm run build

.PHONY: dev-ui
dev-ui: ember-dist static-assets
	@$(MAKE) NOMAD_UI_TAG="ui" dev ## Build a dev binary with the UI baked in

HELP_FORMAT="    \033[36m%-25s\033[0m %s\n"
.PHONY: help
help: ## Display this usage information
	@echo "Valid targets:"
	@grep -E '^[^ ]+:.*?## .*$$' $(MAKEFILE_LIST) | \
		sort | \
		awk 'BEGIN {FS = ":.*?## "}; \
			{printf $(HELP_FORMAT), $$1, $$2}'
	@echo ""
	@echo "This host will build the following targets if 'make release' is invoked:"
	@echo $(ALL_TARGETS) | sed 's/^/    /'

.PHONY: ui-screenshots
ui-screenshots:
	@echo "==> Collecting UI screenshots..."
        # Build the screenshots image if it doesn't exist yet
	@if [[ "$$(docker images -q nomad-ui-screenshots 2> /dev/null)" == "" ]]; then \
		docker build --tag="nomad-ui-screenshots" ./scripts/screenshots; \
	fi
	@docker run \
		--rm \
		--volume "$(shell pwd)/scripts/screenshots/screenshots:/screenshots" \
		nomad-ui-screenshots

.PHONY: ui-screenshots-local
ui-screenshots-local:
	@echo "==> Collecting UI screenshots (local)..."
	@cd scripts/screenshots/src && SCREENSHOTS_DIR="../screenshots" node index.js

.PHONY: version
version:
ifneq (,$(wildcard version/version_ent.go))
	@$(CURDIR)/scripts/version.sh version/version.go version/version_ent.go
else
	@$(CURDIR)/scripts/version.sh version/version.go version/version.go
endif<|MERGE_RESOLUTION|>--- conflicted
+++ resolved
@@ -15,13 +15,9 @@
 GOPATH=$(shell go env GOPATH | cut -d: -f1)
 endif
 
-<<<<<<< HEAD
-GO_TAGS ?= ent consulent
+GO_TAGS ?= osusergo ent consulent
 ON_PREM_MODULES_GO_TAGS ?= ent on_prem_modules consulent
 ON_PREM_PLATFORM_GO_TAGS ?= ent on_prem_platform consulent
-=======
-GO_TAGS ?= osusergo
->>>>>>> 8e8bca2c
 
 ifeq ($(CI),true)
 GO_TAGS := codegen_generated $(GO_TAGS)
