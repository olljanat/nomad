--- conflicted
+++ resolved
@@ -7,18 +7,14 @@
 GIT_DIRTY := $(if $(shell git status --porcelain),+CHANGES)
 
 GO_LDFLAGS := "-X github.com/hashicorp/nomad/version.GitCommit=$(GIT_COMMIT)$(GIT_DIRTY)"
-<<<<<<< HEAD
-GO_TAGS ?= ent consulent codegen_generated
-ON_PREM_MODULES_GO_TAGS ?= ent on_prem_modules consulent codegen_generated
-ON_PREM_PLATFORM_GO_TAGS ?= ent on_prem_platform consulent codegen_generated
-=======
-
-GO_TAGS ?=
-
+GO_TAGS ?= ent consulent
+ON_PREM_MODULES_GO_TAGS ?= ent on_prem_modules consulent
+ON_PREM_PLATFORM_GO_TAGS ?= ent on_prem_platform consulent
 ifeq ($(CI),true)
 GO_TAGS := codegen_generated $(GO_TAGS)
-endif
->>>>>>> e3346307
+ON_PREM_MODULES_GO_TAGS  := codegen_generated $(ON_PREM_MODULES_GO_TAGS  )
+ON_PREM_PLATFORM_GO_TAGS  := codegen_generated $(ON_PREM_PLATFORM_GO_TAGS  )
+endif
 
 GO_TEST_CMD = $(if $(shell command -v gotestsum 2>/dev/null),gotestsum --,go test)
 
