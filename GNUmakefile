SHELL = bash
PROJECT_ROOT := $(patsubst %/,%,$(dir $(abspath $(lastword $(MAKEFILE_LIST)))))
THIS_OS := $(shell uname)

GIT_COMMIT := $(shell git rev-parse HEAD)
GIT_DIRTY := $(if $(shell git status --porcelain),+CHANGES)

GO_LDFLAGS := "-X github.com/hashicorp/nomad/version.GitCommit=$(GIT_COMMIT)$(GIT_DIRTY)"
GO_TAGS =

GO_TEST_CMD = $(if $(shell which gotestsum),gotestsum --,go test)

ifeq ($(origin GOTEST_PKGS_EXCLUDE), undefined)
GOTEST_PKGS ?= "./..."
else
GOTEST_PKGS=$(shell go list ./... | sed 's/github.com\/hashicorp\/nomad/./' | egrep -v "^($(GOTEST_PKGS_EXCLUDE))$$")
endif

default: help

ifeq (,$(findstring $(THIS_OS),Darwin Linux FreeBSD Windows))
$(error Building Nomad is currently only supported on Darwin and Linux.)
endif

# On Linux we build for Linux and Windows
ifeq (Linux,$(THIS_OS))

ifeq ($(TRAVIS),true)
$(info Running in Travis, verbose mode is disabled)
else
VERBOSE="true"
endif


ALL_TARGETS += linux_386 \
	linux_amd64 \
	linux_arm \
	linux_arm64 \
	windows_386 \
	windows_amd64

endif

# On MacOS, we only build for MacOS
ifeq (Darwin,$(THIS_OS))
ALL_TARGETS += darwin_amd64
endif

# On FreeBSD, we only build for FreeBSD
ifeq (FreeBSD,$(THIS_OS))
ALL_TARGETS += freebsd_amd64
endif

pkg/darwin_amd64/nomad: $(SOURCE_FILES) ## Build Nomad for darwin/amd64
	@echo "==> Building $@ with tags $(GO_TAGS)..."
	@CGO_ENABLED=1 GOOS=darwin GOARCH=amd64 \
		go build \
		-ldflags $(GO_LDFLAGS) \
		-tags "$(GO_TAGS)" \
		-o "$@"

pkg/freebsd_amd64/nomad: $(SOURCE_FILES) ## Build Nomad for freebsd/amd64
	@echo "==> Building $@..."
	@CGO_ENABLED=1 GOOS=freebsd GOARCH=amd64 \
		go build \
		-ldflags $(GO_LDFLAGS) \
		-tags "$(GO_TAGS)" \
		-o "$@"

pkg/linux_386/nomad: $(SOURCE_FILES) ## Build Nomad for linux/386
	@echo "==> Building $@ with tags $(GO_TAGS)..."
	@CGO_ENABLED=1 GOOS=linux GOARCH=386 \
		go build \
		-ldflags $(GO_LDFLAGS) \
		-tags "$(GO_TAGS)" \
		-o "$@"

pkg/linux_amd64/nomad: $(SOURCE_FILES) ## Build Nomad for linux/amd64
	@echo "==> Building $@ with tags $(GO_TAGS)..."
	@CGO_ENABLED=1 GOOS=linux GOARCH=amd64 \
		go build \
		-ldflags $(GO_LDFLAGS) \
		-tags "$(GO_TAGS)" \
		-o "$@"

pkg/linux_arm/nomad: $(SOURCE_FILES) ## Build Nomad for linux/arm
	@echo "==> Building $@ with tags $(GO_TAGS)..."
	@CGO_ENABLED=1 GOOS=linux GOARCH=arm CC=arm-linux-gnueabihf-gcc-5 \
		go build \
		-ldflags $(GO_LDFLAGS) \
		-tags "$(GO_TAGS)" \
		-o "$@"

pkg/linux_arm64/nomad: $(SOURCE_FILES) ## Build Nomad for linux/arm64
	@echo "==> Building $@ with tags $(GO_TAGS)..."
	@CGO_ENABLED=1 GOOS=linux GOARCH=arm64 CC=aarch64-linux-gnu-gcc-5 \
		go build \
		-ldflags $(GO_LDFLAGS) \
		-tags "$(GO_TAGS)" \
		-o "$@"

# If CGO support for Windows is ever required, set the following variables
# in the environment for `go build` for both the windows/amd64 and the
# windows/386 targets:
#	CC=i686-w64-mingw32-gcc
#	CXX=i686-w64-mingw32-g++
pkg/windows_386/nomad: $(SOURCE_FILES) ## Build Nomad for windows/386
	@echo "==> Building $@ with tags $(GO_TAGS)..."
	@CGO_ENABLED=1 GOOS=windows GOARCH=386 \
		go build \
		-ldflags $(GO_LDFLAGS) \
		-tags "$(GO_TAGS)" \
		-o "$@.exe"

pkg/windows_amd64/nomad: $(SOURCE_FILES) ## Build Nomad for windows/amd64
	@echo "==> Building $@ with tags $(GO_TAGS)..."
	@CGO_ENABLED=1 GOOS=windows GOARCH=amd64 \
		go build \
		-ldflags $(GO_LDFLAGS) \
		-tags "$(GO_TAGS)" \
		-o "$@.exe"

# Define package targets for each of the build targets we actually have on this system
define makePackageTarget

pkg/$(1).zip: pkg/$(1)/nomad
	@echo "==> Packaging for $(1)..."
	@zip -j pkg/$(1).zip pkg/$(1)/*

endef

# Reify the package targets
$(foreach t,$(ALL_TARGETS),$(eval $(call makePackageTarget,$(t))))

.PHONY: bootstrap
bootstrap: deps lint-deps # Install all dependencies

.PHONY: deps
deps:  ## Install build and development dependencies
	@echo "==> Updating build dependencies..."
	go get -u github.com/kardianos/govendor
	go get -u github.com/hashicorp/go-bindata/go-bindata
	go get -u github.com/elazarl/go-bindata-assetfs/go-bindata-assetfs
	go get -u github.com/a8m/tree/cmd/tree
	go get -u github.com/magiconair/vendorfmt/cmd/vendorfmt
	go get -u gotest.tools/gotestsum
	@bash -C "$(PROJECT_ROOT)/scripts/install-codecgen.sh"
	@bash -C "$(PROJECT_ROOT)/scripts/install-protoc-gen-go.sh"

.PHONY: lint-deps
lint-deps: ## Install linter dependencies
	@echo "==> Updating linter dependencies..."
	go get -u github.com/alecthomas/gometalinter
	gometalinter --install

.PHONY: check
check: ## Lint the source code
	@echo "==> Linting source code..."
	@gometalinter \
		--deadline 10m \
		--vendor \
		--exclude='.*\.generated\.go' \
		--exclude='.*bindata_assetfs\.go' \
		--skip="ui/" \
		--sort="path" \
		--aggregate \
		--enable-gc \
		--disable-all \
		--enable goimports \
		--enable misspell \
		--enable vet \
		--enable deadcode \
		--enable varcheck \
		--enable ineffassign \
		--enable structcheck \
		--enable unconvert \
		--enable gofmt \
		./...
	@echo "==> Spell checking website..."
	@misspell -error -source=text website/source/

	@echo "==> Check proto files are in-sync..."
	@$(MAKE) proto
	@if (git status | grep -q .pb.go); then echo the following proto files are out of sync; git status |grep .pb.go; exit 1; fi

.PHONY: checkscripts
checkscripts: ## Lint shell scripts
	@echo "==> Linting scripts..."
	@find scripts -type f -name '*.sh' | xargs shellcheck

.PHONY: generate-all
generate-all: generate-structs proto

.PHONY: progenerate-all
progenerate-all: progenerate-structs proto

.PHONY: generate-structs
generate-structs: LOCAL_PACKAGES = $(shell go list ./... | grep -v '/vendor/')
generate-structs: ## Update generated code
	@echo "--> Running go generate..."
	@go generate -tags="ent" $(LOCAL_PACKAGES)

.PHONY: progenerate-structs
progenerate-structs: LOCAL_PACKAGES = $(shell go list ./... | grep -v '/vendor/')
progenerate-structs: ## Update generated code
	@go generate -tags="pro" $(LOCAL_PACKAGES)

.PHONY: proto
proto:
	@echo "--> Generating proto bindings..."
	@for file in $$(git ls-files "*.proto" | grep -v "vendor\/.*.proto"); do \
		protoc -I . -I ../../.. --go_out=plugins=grpc:. $$file; \
	done


vendorfmt:
	@echo "--> Formatting vendor/vendor.json"
	test -x $(GOPATH)/bin/vendorfmt || go get -u github.com/magiconair/vendorfmt/cmd/vendorfmt
		vendorfmt
changelogfmt:
	@echo "--> Making [GH-xxxx] references clickable..."
	@sed -E 's|([^\[])\[GH-([0-9]+)\]|\1[[GH-\2](https://github.com/hashicorp/nomad/issues/\2)]|g' CHANGELOG.md > changelog.tmp && mv changelog.tmp CHANGELOG.md


.PHONY: dev
dev: GOOS=$(shell go env GOOS)
dev: GOARCH=$(shell go env GOARCH)
dev: GOPATH=$(shell go env GOPATH)
dev: DEV_TARGET=pkg/$(GOOS)_$(GOARCH)/nomad
dev: vendorfmt changelogfmt ## Build for the current development platform
	@echo "==> Removing old development build..."
	@rm -f $(PROJECT_ROOT)/$(DEV_TARGET)
	@rm -f $(PROJECT_ROOT)/bin/nomad
	@rm -f $(GOPATH)/bin/nomad
	@$(MAKE) --no-print-directory \
		$(DEV_TARGET) \
		GO_TAGS="ent $(NOMAD_UI_TAG)"
	@mkdir -p $(PROJECT_ROOT)/bin
	@mkdir -p $(GOPATH)/bin
	@cp $(PROJECT_ROOT)/$(DEV_TARGET) $(PROJECT_ROOT)/bin/
	@cp $(PROJECT_ROOT)/$(DEV_TARGET) $(GOPATH)/bin

.PHONY: prodev
prodev: GOOS=$(shell go env GOOS)
prodev: GOARCH=$(shell go env GOARCH)
prodev: GOPATH=$(shell go env GOPATH)
prodev: DEV_TARGET=pkg/$(GOOS)_$(GOARCH)/nomad
prodev: vendorfmt changelogfmt ## Build for the current development platform
	@echo "==> Removing old development build..."
	@rm -f $(PROJECT_ROOT)/$(DEV_TARGET)
	@rm -f $(PROJECT_ROOT)/bin/nomad
	@rm -f $(GOPATH)/bin/nomad
	@$(MAKE) --no-print-directory \
		$(DEV_TARGET) \
		GO_TAGS="pro $(NOMAD_UI_TAG)"
	@mkdir -p $(PROJECT_ROOT)/bin
	@mkdir -p $(GOPATH)/bin
	@cp $(PROJECT_ROOT)/$(DEV_TARGET) $(PROJECT_ROOT)/bin/
	@cp $(PROJECT_ROOT)/$(DEV_TARGET) $(GOPATH)/bin

.PHONY: prerelease
<<<<<<< HEAD
prerelease: GO_TAGS=ui release ent
prerelease: check generate-all ember-dist static-assets ## Generate all the static assets for a Nomad release
=======
prerelease: GO_TAGS=ui release
prerelease: generate-all ember-dist static-assets ## Generate all the static assets for a Nomad release
>>>>>>> 654c96bf

.PHONY: proprerelease
proprerelease: GO_TAGS=ui release pro
proprerelease: check progenerate-all ember-dist static-assets ## Generate all the static assets for a Nomad release

.PHONY: release
release: GO_TAGS=ui release ent
release: clean $(foreach t,$(ALL_TARGETS),pkg/$(t).zip) ## Build all release packages which can be built on this platform.
	@echo "==> Results:"
	@tree --dirsfirst $(PROJECT_ROOT)/pkg

.PHONY: prorelease
prorelease: GO_TAGS=ui release pro
prorelease: clean $(foreach t,$(ALL_TARGETS),pkg/$(t).zip) ## Build all release packages which can be built on this platform.
	@echo "==> Results:"
	@tree --dirsfirst $(PROJECT_ROOT)/pkg

.PHONY: test
test: ## Run the Nomad test suite and/or the Nomad UI test suite
	@if [ ! $(SKIP_NOMAD_TESTS) ]; then \
		make test-nomad; \
		fi
	@if [ $(RUN_WEBSITE_TESTS) ]; then \
		make test-website; \
		fi
	@if [ $(RUN_UI_TESTS) ]; then \
		make test-ui; \
		fi
	@if [ $(RUN_E2E_TESTS) ]; then \
		make e2e-test; \
		fi

.PHONY: test-nomad
test-nomad: dev ## Run Nomad test suites
	@echo "==> Running Nomad test suites:"
	$(if $(ENABLE_RACE),GORACE="strip_path_prefix=$(GOPATH)/src") $(GO_TEST_CMD) \
		$(if $(ENABLE_RACE),-race) $(if $(VERBOSE),-v) \
		-cover \
		-timeout=15m \
		-tags="ent" $(GOTEST_PKGS) $(if $(VERBOSE), >test.log ; echo $$? > exit-code)
	@if [ $(VERBOSE) ] ; then \
		bash -C "$(PROJECT_ROOT)/scripts/test_check.sh" ; \
	fi

.PHONY: protest-nomad
protest-nomad: prodev ## Run Nomad test suites
	@echo "==> Running Nomad test suites:"
	$(if $(ENABLE_RACE),GORACE="strip_path_prefix=$(GOPATH)/src") $(GO_TEST_CMD) \
		$(if $(ENABLE_RACE),-race) $(if $(VERBOSE),-v) \
		-cover \
		-timeout=15m \
		-tags="pro" $(GOTEST_PKGS) $(if $(VERBOSE), >test.log ; echo $$? > exit-code)
	@if [ $(VERBOSE) ] ; then \
		bash -C "$(PROJECT_ROOT)/scripts/test_check.sh" ; \
	fi

.PHONY: e2e-test
e2e-test: dev ## Run the Nomad e2e test suite
	@echo "==> Running Nomad E2E test suites:"
	go test \
		$(if $(ENABLE_RACE),-race) $(if $(VERBOSE),-v) \
		-cover \
		-timeout=900s \
		github.com/hashicorp/nomad/e2e/vault/ \
		-integration

.PHONY: clean
clean: GOPATH=$(shell go env GOPATH)
clean: ## Remove build artifacts
	@echo "==> Cleaning build artifacts..."
	@rm -rf "$(PROJECT_ROOT)/bin/"
	@rm -rf "$(PROJECT_ROOT)/pkg/"
	@rm -f "$(GOPATH)/bin/nomad"

.PHONY: travis
travis: ## Run Nomad test suites with output to prevent timeouts under Travis CI
	@if [ ! $(SKIP_NOMAD_TESTS) ]; then \
		make generate-structs; \
	fi
	@"$(PROJECT_ROOT)/scripts/travis.sh"

.PHONY: testcluster
testcluster: ## Bring up a Linux test cluster using Vagrant. Set PROVIDER if necessary.
	vagrant up nomad-server01 \
		nomad-server02 \
		nomad-server03 \
		nomad-client01 \
		nomad-client02 \
		nomad-client03 \
		$(if $(PROVIDER),--provider $(PROVIDER))

.PHONY: static-assets
static-assets: ## Compile the static routes to serve alongside the API
	@echo "--> Generating static assets"
	@go-bindata-assetfs -pkg agent -prefix ui -modtime 1480000000 -tags ui -o bindata_assetfs.go ./ui/dist/...
	@mv bindata_assetfs.go command/agent

.PHONY: test-website
test-website: ## Run Website Link Checks
	@cd website && make test

.PHONY: test-ui
test-ui: ## Run Nomad UI test suite
	@echo "--> Installing JavaScript assets"
	@cd ui && npm rebuild node-sass
	@cd ui && yarn install
	@echo "--> Running ember tests"
	@cd ui && npm test

.PHONY: ember-dist
ember-dist: ## Build the static UI assets from source
	@echo "--> Installing JavaScript assets"
	@cd ui && yarn install --silent
	@cd ui && npm rebuild node-sass
	@echo "--> Building Ember application"
	@cd ui && npm run build

.PHONY: dev-ui
dev-ui: ember-dist static-assets
	@$(MAKE) NOMAD_UI_TAG="ui" dev ## Build a dev binary with the UI baked in

HELP_FORMAT="    \033[36m%-25s\033[0m %s\n"
.PHONY: help
help: ## Display this usage information
	@echo "Valid targets:"
	@grep -E '^[^ ]+:.*?## .*$$' $(MAKEFILE_LIST) | \
		sort | \
		awk 'BEGIN {FS = ":.*?## "}; \
			{printf $(HELP_FORMAT), $$1, $$2}'
	@echo ""
	@echo "This host will build the following targets if 'make release' is invoked:"
	@echo $(ALL_TARGETS) | sed 's/^/    /'<|MERGE_RESOLUTION|>--- conflicted
+++ resolved
@@ -259,13 +259,8 @@
 	@cp $(PROJECT_ROOT)/$(DEV_TARGET) $(GOPATH)/bin
 
 .PHONY: prerelease
-<<<<<<< HEAD
 prerelease: GO_TAGS=ui release ent
-prerelease: check generate-all ember-dist static-assets ## Generate all the static assets for a Nomad release
-=======
-prerelease: GO_TAGS=ui release
 prerelease: generate-all ember-dist static-assets ## Generate all the static assets for a Nomad release
->>>>>>> 654c96bf
 
 .PHONY: proprerelease
 proprerelease: GO_TAGS=ui release pro
