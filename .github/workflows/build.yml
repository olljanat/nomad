--- conflicted
+++ resolved
@@ -82,17 +82,14 @@
       TOKEN: ${{ secrets.ELEVATED_GITHUB_TOKEN }}
     steps:
       - uses: actions/checkout@v2
-<<<<<<< HEAD
+        with:
+          ref: ${{ github.event.inputs.build-ref }}
       - name: Setup go
         uses: actions/setup-go@v2
         with:
           go-version: ${{ needs.get-go-version.outputs.go-version }}
       - name: Setup Git
         run: git config --global url."https://${{ secrets.ELEVATED_GITHUB_TOKEN }}:@github.com/".insteadOf "https://github.com"
-=======
-        with:
-          ref: ${{ github.event.inputs.build-ref }}
->>>>>>> 28e858f8
       - name: "Generate ld flags"
         id: generate-ld-flags
         run: |
