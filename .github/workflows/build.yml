name: build

on:
  push:
    branches:
      - main
      - release/**
  workflow_dispatch:
    inputs:
      build-ref:
        description: 'The git ref to build from'
        type: string
        default: ''
        required: false
      make-prerelease:
        description: "Run prerelease to generate files"
        type: "boolean"
        required: false
        default: true

env:
  PKG_NAME: "nomad"
  GO_TAGS: "ent release"

jobs:
  get-go-version:
    runs-on: ubuntu-20.04
    outputs:
      go-version: ${{ steps.get-go-version.outputs.go-version }}
    steps:
      - uses: actions/checkout@8e5e7e5ab8b370d6c329ec480221332ada57f0ab # v3.5.2
        with:
          ref: ${{ github.event.inputs.build-ref }}
      - name: Determine Go version
        id: get-go-version
        # We use .go-version as our source of truth for current Go
        # version, because "goenv" can react to it automatically.
        run: |-
          echo "Building with Go $(cat .go-version)"
          echo "go-version=$(cat .go-version)" >> "$GITHUB_OUTPUT"
  get-product-version:
    runs-on: ubuntu-20.04
    outputs:
      product-version: ${{ steps.get-product-version.outputs.product-version }}
    steps:
      - uses: actions/checkout@8e5e7e5ab8b370d6c329ec480221332ada57f0ab # v3.5.2
        with:
          ref: ${{ github.event.inputs.build-ref }}
      - name: get product version
        id: get-product-version
        run: |-
          make version
          echo "product-version=$(make version)" >> "$GITHUB_OUTPUT"
  generate-metadata-file:
    needs: get-product-version
    runs-on: ubuntu-20.04
    outputs:
      filepath: ${{ steps.generate-metadata-file.outputs.filepath }}
    steps:
      - name: "Checkout directory"
        uses: actions/checkout@8e5e7e5ab8b370d6c329ec480221332ada57f0ab # v3.5.2
        with:
          ref: ${{ github.event.inputs.build-ref }}
      - name: Generate metadata file
        id: generate-metadata-file
        uses: hashicorp/actions-generate-metadata@v1.1.1
        with:
          version: ${{ needs.get-product-version.outputs.product-version }}
          product: ${{ env.PKG_NAME }}
          repositoryOwner: "hashicorp"
          sha: ${{ github.event.inputs.build-ref }}
      - uses: actions/upload-artifact@0b7f8abb1508181956e8e162db84b466c27e18ce # v3.1.2
        with:
          name: metadata.json
          path: ${{ steps.generate-metadata-file.outputs.filepath }}

  build-other:
    needs: [get-go-version, get-product-version]
    runs-on: [ custom, linux, xxl, 20.04 ]
    strategy:
      matrix:
        goos: [windows]
        goarch: ["amd64"]
      fail-fast: true

    name: Go ${{ needs.get-go-version.outputs.go-version }} ${{ matrix.goos }} ${{ matrix.goarch }} build
    env:
      GOPRIVATE: "github.com/hashicorp/*"
      TOKEN: ${{ secrets.ELEVATED_GITHUB_TOKEN }}
    steps:
      - uses: actions/checkout@8e5e7e5ab8b370d6c329ec480221332ada57f0ab # v3.5.2
        with:
          ref: ${{ github.event.inputs.build-ref }}
      - name: Setup go
        uses: actions/setup-go@4d34df0c2316fe8122ab82dc22947d607c0c91f9 # v4.0.0
        with:
          go-version: ${{ needs.get-go-version.outputs.go-version }}

      - name: Setup Git
        run: git config --global url."https://${{ secrets.ELEVATED_GITHUB_TOKEN }}@github.com".insteadOf "https://github.com"

      - name: Build dependencies
        run: make deps

      - name: Setup node and yarn
        uses: actions/setup-node@64ed1c7eab4cce3362f8c340dee64e5eaeef8f7c # v3.6.0
        with:
          node-version: "18"
          cache-dependency-path: "ui/yarn.lock"

      - name: Install Yarn
        run: |
          npm install -g yarn

      - name: Build prerelease
        run: make prerelease
        if: ${{ github.event_name != 'workflow_dispatch' || github.event.inputs.make-prerelease == 'true' }}

      - name: Build
        env:
          GOOS: ${{ matrix.goos }}
          GOARCH: ${{ matrix.goarch }}
          GO_TAGS: ${{ env.GO_TAGS }}
          CGO_ENABLED: 1
        run: |
          go clean -cache
          make pkg/${{ matrix.goos }}_${{ matrix.goarch }}.zip
          mv pkg/${{ matrix.goos }}_${{ matrix.goarch }}.zip ${{ env.PKG_NAME }}_${{ needs.get-product-version.outputs.product-version }}_${{ matrix.goos }}_${{ matrix.goarch }}.zip
      - uses: actions/upload-artifact@0b7f8abb1508181956e8e162db84b466c27e18ce # v3.1.2
        with:
          name: ${{ env.PKG_NAME }}_${{ needs.get-product-version.outputs.product-version }}_${{ matrix.goos }}_${{ matrix.goarch }}.zip
          path: ${{ env.PKG_NAME }}_${{ needs.get-product-version.outputs.product-version }}_${{ matrix.goos }}_${{ matrix.goarch }}.zip

  build-linux:
    needs: [get-go-version, get-product-version]
    runs-on: [ custom, linux, xxl, 20.04 ]
    strategy:
      matrix:
        goos: [linux]
        goarch: ["arm", "arm64", "amd64"]
      fail-fast: true

    name: Go ${{ needs.get-go-version.outputs.go-version }} ${{ matrix.goos }} ${{ matrix.goarch }} build
    env:
      GOPRIVATE: "github.com/hashicorp/*"
      TOKEN: ${{ secrets.ELEVATED_GITHUB_TOKEN }}

    steps:
      - uses: actions/checkout@8e5e7e5ab8b370d6c329ec480221332ada57f0ab # v3.5.2
        with:
          ref: ${{ github.event.inputs.build-ref }}
      - name: Setup go
        uses: actions/setup-go@4d34df0c2316fe8122ab82dc22947d607c0c91f9 # v4.0.0
        with:
          go-version: ${{ needs.get-go-version.outputs.go-version }}

      - name: Setup Git
        run: git config --global url."https://${{ secrets.ELEVATED_GITHUB_TOKEN }}@github.com".insteadOf "https://github.com"

      - name: Build dependencies
        run: make deps

      - name: Setup node and yarn
        uses: actions/setup-node@64ed1c7eab4cce3362f8c340dee64e5eaeef8f7c # v3.6.0
        with:
          node-version: "18"
          cache-dependency-path: "ui/yarn.lock"

      - name: Install Yarn
        run: |
          npm install -g yarn

      - name: Build prerelease
        run: make prerelease
        if: ${{ github.event_name != 'workflow_dispatch' || github.event.inputs.make-prerelease == 'true' }}

      - name: Install Linux build utilties
        run: |
          sudo apt-get update
          sudo apt-get install -y software-properties-common
          sudo apt-get update
          sudo apt-get install -y \
            binutils-aarch64-linux-gnu \
            binutils-arm-linux-gnueabihf \
            gcc-aarch64-linux-gnu \
            gcc-arm-linux-gnueabihf \
            gcc-multilib-arm-linux-gnueabihf

      - name: Set gcc
        run: |
          if [ "${{ matrix.goarch }}" == "arm" ]; then
            echo "CC=arm-linux-gnueabihf-gcc" >> "$GITHUB_ENV"
          elif [ "${{ matrix.goarch }}" == "arm64" ]; then
            echo "CC=aarch64-linux-gnu-gcc" >> "$GITHUB_ENV"
          fi

      - name: Build
        env:
          GOOS: ${{ matrix.goos }}
          GOARCH: ${{ matrix.goarch }}
          GO_TAGS: ${{ env.GO_TAGS }}
          CGO_ENABLED: 1
        run: |
          go clean -cache
          make pkg/${{ matrix.goos }}_${{ matrix.goarch }}.zip
          mv pkg/${{ matrix.goos }}_${{ matrix.goarch }}.zip ${{ env.PKG_NAME }}_${{ needs.get-product-version.outputs.product-version }}_${{ matrix.goos }}_${{ matrix.goarch }}.zip
      - uses: actions/upload-artifact@0b7f8abb1508181956e8e162db84b466c27e18ce # v3.1.2
        with:
          name: ${{ env.PKG_NAME }}_${{ needs.get-product-version.outputs.product-version }}_${{ matrix.goos }}_${{ matrix.goarch }}.zip
          path: ${{ env.PKG_NAME }}_${{ needs.get-product-version.outputs.product-version }}_${{ matrix.goos }}_${{ matrix.goarch }}.zip

      - name: Package
        if: ${{ matrix.goos == 'linux' }}
        uses: hashicorp/actions-packaging-linux@v1
        with:
          name: ${{ env.PKG_NAME }}-enterprise
          description: "Nomad is an easy-to-use, flexible, and performant workload orchestrator that can deploy a mix of microservice, batch, containerized, and non-containerized applications."
          arch: ${{ matrix.goarch }}
          version: ${{ needs.get-product-version.outputs.product-version }}
          maintainer: "HashiCorp"
          homepage: "https://github.com/hashicorp/nomad"
          license: "MPL-2.0"
          binary: "pkg/${{ matrix.goos }}_${{ matrix.goarch }}/${{ env.PKG_NAME }}"
          deb_depends: "openssl"
          rpm_depends: "openssl"
          config_dir: ".release/linux/package/"
          preinstall: ".release/linux/preinst"
          postinstall: ".release/linux/postinst"
          postremove: ".release/linux/postrm"

      - name: Set Package Names
        run: |
          echo "RPM_PACKAGE=$(basename out/*.rpm)" >> "$GITHUB_ENV"
          echo "DEB_PACKAGE=$(basename out/*.deb)" >> "$GITHUB_ENV"

      - uses: actions/upload-artifact@0b7f8abb1508181956e8e162db84b466c27e18ce # v3.1.2
        with:
          name: ${{ env.RPM_PACKAGE }}
          path: out/${{ env.RPM_PACKAGE }}

      - uses: actions/upload-artifact@0b7f8abb1508181956e8e162db84b466c27e18ce # v3.1.2
        with:
          name: ${{ env.DEB_PACKAGE }}
          path: out/${{ env.DEB_PACKAGE }}

  build-darwin:
    needs: [get-go-version, get-product-version]
<<<<<<< HEAD
    runs-on: [ self-hosted, macos ]
=======
    runs-on: ${{ endsWith(github.repository, '-enterprise') && fromJSON('["self-hosted", "ondemand", "macos"]') || 'macos-latest' }}
>>>>>>> 03b8a9ad
    strategy:
      matrix:
        goos: [darwin]
        goarch: ["arm64", "amd64"]
      fail-fast: true

    name: Go ${{ needs.get-go-version.outputs.go-version }} ${{ matrix.goos }} ${{ matrix.goarch }} build
    env:
      GOPRIVATE: "github.com/hashicorp/*"
      TOKEN: ${{ secrets.ELEVATED_GITHUB_TOKEN }}

    steps:
      - uses: actions/checkout@8e5e7e5ab8b370d6c329ec480221332ada57f0ab # v3.5.2
        with:
          ref: ${{ github.event.inputs.build-ref }}

      - name: Setup go
        uses: actions/setup-go@4d34df0c2316fe8122ab82dc22947d607c0c91f9 # v4.0.0
        with:
          go-version: ${{ needs.get-go-version.outputs.go-version }}

      - name: Setup Git
        run: git config --global url."https://${{ secrets.ELEVATED_GITHUB_TOKEN }}@github.com".insteadOf "https://github.com"

      - name: Build dependencies
        run: make deps

      - name: Setup node and yarn
        uses: actions/setup-node@64ed1c7eab4cce3362f8c340dee64e5eaeef8f7c # v3.6.0
        with:
          node-version: "18"
          cache-dependency-path: "ui/yarn.lock"

      - name: Install Yarn
        run: |
          npm install -g yarn

      - name: Build prerelease
        run: make prerelease
        if: ${{ github.event_name != 'workflow_dispatch' || github.event.inputs.make-prerelease == 'true' }}

      - name: Build
        env:
          GOOS: ${{ matrix.goos }}
          GOARCH: ${{ matrix.goarch }}
          GO_TAGS: "${{ env.GO_TAGS }} netcgo"
          CGO_ENABLED: 1
        run: |
          go clean -cache
          make pkg/${{ matrix.goos }}_${{ matrix.goarch }}.zip
          mv pkg/${{ matrix.goos }}_${{ matrix.goarch }}.zip ${{ env.PKG_NAME }}_${{ needs.get-product-version.outputs.product-version }}_${{ matrix.goos }}_${{ matrix.goarch }}.zip
      - uses: actions/upload-artifact@0b7f8abb1508181956e8e162db84b466c27e18ce # v3.1.2
        with:
          name: ${{ env.PKG_NAME }}_${{ needs.get-product-version.outputs.product-version }}_${{ matrix.goos }}_${{ matrix.goarch }}.zip
          path: ${{ env.PKG_NAME }}_${{ needs.get-product-version.outputs.product-version }}_${{ matrix.goos }}_${{ matrix.goarch }}.zip

  build-docker:
    name: Docker ${{ matrix.arch }} build
    needs:
      - get-product-version
      - build-linux
    runs-on: [ custom, linux, xxl, 20.04 ]
    strategy:
      matrix:
        arch: ["arm64", "amd64"]
    env:
      version: ${{needs.get-product-version.outputs.product-version}}
      revision: ${{github.sha}}
    steps:
      - uses: actions/checkout@8e5e7e5ab8b370d6c329ec480221332ada57f0ab # v3.5.2
      - name: Set revision
        if: "${{ github.event.inputs.build-ref != '' }}"
        run: |
          echo "revision=${{ github.event.inputs.build-ref }}" >> "$GITHUB_ENV"
      - name: Docker Build (Action)
        uses: hashicorp/actions-docker-build@v1
        with:
          smoke_test: |
            TEST_VERSION="$(docker run "${IMAGE_NAME}" version | awk '/Nomad v/{print $2}')"
            if [ "${TEST_VERSION}" != "v${version}" ]; then
              echo "Test FAILED"
              exit 1
            fi
            echo "Test PASSED"
          version: ${{env.version}}
          revision: ${{env.revision}}
          target: release
          arch: ${{matrix.arch}}
          tags: |
            docker.io/hashicorp/${{env.PKG_NAME}}:${{env.version}}
          dev_tags: |
            docker.io/hashicorppreview/${{ env.PKG_NAME }}:${{ env.version }}-dev
            docker.io/hashicorppreview/${{ env.PKG_NAME }}:${{ env.version }}-${{env.revision}}

permissions:
  contents: read<|MERGE_RESOLUTION|>--- conflicted
+++ resolved
@@ -245,11 +245,7 @@
 
   build-darwin:
     needs: [get-go-version, get-product-version]
-<<<<<<< HEAD
-    runs-on: [ self-hosted, macos ]
-=======
     runs-on: ${{ endsWith(github.repository, '-enterprise') && fromJSON('["self-hosted", "ondemand", "macos"]') || 'macos-latest' }}
->>>>>>> 03b8a9ad
     strategy:
       matrix:
         goos: [darwin]
