name: Core CI Tests
on:
  pull_request:
    paths-ignore:
      - 'README.md'
      - 'CHANGELOG.md'
      - '.changelog/**'
      - '.tours/**'
      - 'contributing/**'
      - 'demo/**'
      - 'dev/**'
      - 'e2e/terraform/**'
      - 'e2e/ui/**'
      - 'integrations/**'
      - 'pkg/**'
      - 'scripts/**'
      - 'terraform/**'
      - 'ui/**'
      - 'website/**'
  push:
    branches:
      - main
      - release/**
    paths-ignore:
      - 'README.md'
      - 'CHANGELOG.md'
      - '.changelog/**'
      - '.tours/**'
      - 'contributing/**'
      - 'demo/**'
      - 'dev/**'
      - 'e2e/terraform/**'
      - 'e2e/ui/**'
      - 'integrations/**'
      - 'pkg/**'
      - 'scripts/**'
      - 'terraform/**'
      - 'ui/**'
      - 'website/**'

env:
  VERBOSE: 1
  GOTESTARCH: amd64
  CONSUL_VERSION: 1.14.4
  VAULT_VERSION: 1.12.2
  NOMAD_SLOW_TEST: 0
  NOMAD_TEST_LOG_LEVEL: OFF
  GOPRIVATE: 'github.com/hashicorp/*'
  TOKEN: ${{secrets.ELEVATED_GITHUB_TOKEN}}
  NOMAD_LICENSE: ${{secrets.NOMAD_LICENSE}}
jobs:
  mods:
    runs-on: ubuntu-22.04
    timeout-minutes: 10
    steps:
<<<<<<< HEAD
      - name: Configure Git
        run: git config --global url.'https://${{ secrets.ELEVATED_GITHUB_TOKEN }}@github.com'.insteadOf 'https://github.com'
      - uses: actions/checkout@v3
=======
      - uses: actions/checkout@8e5e7e5ab8b370d6c329ec480221332ada57f0ab # v3.5.2
>>>>>>> 3020b789
      - uses: hashicorp/setup-golang@v1
      - name: Get Go modules
        run: |
          make tidy
          make bootstrap
  checks:
    needs: [mods]
    runs-on: ubuntu-22.04
    timeout-minutes: 10
    steps:
<<<<<<< HEAD
      - name: Configure Git
        run: git config --global url.'https://${{ secrets.ELEVATED_GITHUB_TOKEN }}@github.com'.insteadOf 'https://github.com'
      - uses: actions/checkout@v3
=======
      - uses: actions/checkout@8e5e7e5ab8b370d6c329ec480221332ada57f0ab # v3.5.2
>>>>>>> 3020b789
        with:
          fetch-depth: 0 # needs tags for checkproto
      - uses: hashicorp/setup-golang@v1
      - name: Run make check
        run: |
          make missing
          make bootstrap
          make check
  compile:
    needs: [mods, checks]
    strategy:
      fail-fast: false
      matrix:
        os: [ubuntu-22.04, macos-11, windows-2019]
    runs-on: ${{matrix.os}}
    timeout-minutes: 20
    steps:
<<<<<<< HEAD
      - name: Configure Git
        run: git config --global url.'https://${{ secrets.ELEVATED_GITHUB_TOKEN }}@github.com'.insteadOf 'https://github.com'
      - uses: actions/checkout@v3
=======
      - uses: actions/checkout@8e5e7e5ab8b370d6c329ec480221332ada57f0ab # v3.5.2
>>>>>>> 3020b789
      - uses: hashicorp/setup-golang@v1
      - name: Run make dev
        run: |
          make bootstrap
          make dev
  tests-api:
    needs: [mods]
    runs-on: [custom, xl, 22.04]
    timeout-minutes: 8
    steps:
<<<<<<< HEAD
      - name: Configure Git
        run: git config --global url.'https://${{ secrets.ELEVATED_GITHUB_TOKEN }}@github.com'.insteadOf 'https://github.com'
      - uses: actions/checkout@v3
=======
      - uses: actions/checkout@8e5e7e5ab8b370d6c329ec480221332ada57f0ab # v3.5.2
>>>>>>> 3020b789
      - uses: hashicorp/setup-golang@v1
      - name: Run API tests
        env:
          GOTEST_MOD: api
        run: |
          make bootstrap
          make generate-all
          sudo sed -i 's!Defaults!#Defaults!g' /etc/sudoers
          sudo -E env "PATH=$PATH" make test-nomad-module
  tests-groups:
    needs: [mods]
    runs-on: ubuntu-22.04
    timeout-minutes: 30
    strategy:
      fail-fast: false
      matrix:
        groups:
          - nomad
          - client
          - command
          - drivers
          - quick
    steps:
<<<<<<< HEAD
      - name: Configure Git
        run: git config --global url.'https://${{ secrets.ELEVATED_GITHUB_TOKEN }}@github.com'.insteadOf 'https://github.com'
      - uses: actions/checkout@v3
=======
      - uses: actions/checkout@8e5e7e5ab8b370d6c329ec480221332ada57f0ab # v3.5.2
>>>>>>> 3020b789
      - uses: hashicorp/setup-golang@v1
      - name: Run Matrix Tests
        env:
          GOTEST_GROUP: ${{matrix.groups}}
        run: |
          make bootstrap
          make generate-all
          make dev
          hc-install install -version ${{env.VAULT_VERSION}} -path ${{env.GOBIN}} vault
          hc-install install -version ${{env.CONSUL_VERSION}} -path ${{env.GOBIN}} consul
          sudo sed -i 's!Defaults!#Defaults!g' /etc/sudoers
          sudo -E env "PATH=$PATH" make test-nomad<|MERGE_RESOLUTION|>--- conflicted
+++ resolved
@@ -53,13 +53,9 @@
     runs-on: ubuntu-22.04
     timeout-minutes: 10
     steps:
-<<<<<<< HEAD
       - name: Configure Git
         run: git config --global url.'https://${{ secrets.ELEVATED_GITHUB_TOKEN }}@github.com'.insteadOf 'https://github.com'
-      - uses: actions/checkout@v3
-=======
       - uses: actions/checkout@8e5e7e5ab8b370d6c329ec480221332ada57f0ab # v3.5.2
->>>>>>> 3020b789
       - uses: hashicorp/setup-golang@v1
       - name: Get Go modules
         run: |
@@ -70,13 +66,9 @@
     runs-on: ubuntu-22.04
     timeout-minutes: 10
     steps:
-<<<<<<< HEAD
       - name: Configure Git
         run: git config --global url.'https://${{ secrets.ELEVATED_GITHUB_TOKEN }}@github.com'.insteadOf 'https://github.com'
-      - uses: actions/checkout@v3
-=======
       - uses: actions/checkout@8e5e7e5ab8b370d6c329ec480221332ada57f0ab # v3.5.2
->>>>>>> 3020b789
         with:
           fetch-depth: 0 # needs tags for checkproto
       - uses: hashicorp/setup-golang@v1
@@ -94,13 +86,9 @@
     runs-on: ${{matrix.os}}
     timeout-minutes: 20
     steps:
-<<<<<<< HEAD
       - name: Configure Git
         run: git config --global url.'https://${{ secrets.ELEVATED_GITHUB_TOKEN }}@github.com'.insteadOf 'https://github.com'
-      - uses: actions/checkout@v3
-=======
       - uses: actions/checkout@8e5e7e5ab8b370d6c329ec480221332ada57f0ab # v3.5.2
->>>>>>> 3020b789
       - uses: hashicorp/setup-golang@v1
       - name: Run make dev
         run: |
@@ -111,13 +99,9 @@
     runs-on: [custom, xl, 22.04]
     timeout-minutes: 8
     steps:
-<<<<<<< HEAD
       - name: Configure Git
         run: git config --global url.'https://${{ secrets.ELEVATED_GITHUB_TOKEN }}@github.com'.insteadOf 'https://github.com'
-      - uses: actions/checkout@v3
-=======
       - uses: actions/checkout@8e5e7e5ab8b370d6c329ec480221332ada57f0ab # v3.5.2
->>>>>>> 3020b789
       - uses: hashicorp/setup-golang@v1
       - name: Run API tests
         env:
@@ -141,13 +125,9 @@
           - drivers
           - quick
     steps:
-<<<<<<< HEAD
       - name: Configure Git
         run: git config --global url.'https://${{ secrets.ELEVATED_GITHUB_TOKEN }}@github.com'.insteadOf 'https://github.com'
-      - uses: actions/checkout@v3
-=======
       - uses: actions/checkout@8e5e7e5ab8b370d6c329ec480221332ada57f0ab # v3.5.2
->>>>>>> 3020b789
       - uses: hashicorp/setup-golang@v1
       - name: Run Matrix Tests
         env:
