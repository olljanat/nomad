name: Core CI Tests
on:
  push:
    branches-ignore:
      - main
      - release-**
    paths-ignore:
      - 'README.md'
      - 'CHANGELOG.md'
      - '.changelog/**'
      - '.tours/**'
      - 'contributing/**'
      - 'demo/**'
      - 'dev/**'
      - 'e2e/terraform/**'
      - 'e2e/ui/**'
      - 'integrations/**'
      - 'pkg/**'
      - 'scripts/**'
      - 'terraform/**'
      - 'ui/**'
      - 'website/**'
env:
  VERBOSE: 1
  GO_VERSION: 1.19.1
  GOBIN: /usr/local/bin
  GOTESTARCH: amd64
  CONSUL_VERSION: 1.11.3
  VAULT_VERSION: 1.9.3
  NOMAD_SLOW_TEST: 0
  NOMAD_TEST_LOG_LEVEL: OFF
  GOPRIVATE: 'github.com/hashicorp/*'
  TOKEN: ${{secrets.ELEVATED_GITHUB_TOKEN}}
  NOMAD_LICENSE: ${{secrets.NOMAD_LICENSE}}
jobs:
  mods:
    runs-on: ubuntu-22.04
    timeout-minutes: 10
    steps:
      - uses: actions/checkout@v3
      - uses: magnetikonline/action-golang-cache@v1
        with:
          go-version: ${{env.GO_VERSION}}
      - name: Pre-cache Go modules
        run: |
          make tidy
          make bootstrap
  checks:
    needs: [mods]
    runs-on: ubuntu-22.04
    timeout-minutes: 10
    steps:
      - uses: actions/checkout@v2
        with:
          fetch-depth: 0 # needs tags for checkproto
      - uses: magnetikonline/action-golang-cache@v1
        with:
          go-version: ${{env.GO_VERSION}}
<<<<<<< HEAD
          cache-key-suffix: -checks
      - name: Configure Git
        run: git config --global url.'https://${{ secrets.ELEVATED_GITHUB_TOKEN }}:@github.com'.insteadOf 'https://github.com'
=======
          cache-key-suffix: -core
>>>>>>> dbd742d8
      - name: Run make check
        run: |
          make missing
          make bootstrap
          make check
  compile:
    needs: [mods]
    strategy:
      fail-fast: false
      matrix:
        os: [ubuntu-22.04, macos-11, windows-2019]
    runs-on: ${{matrix.os}}
    timeout-minutes: 20
    steps:
      - uses: actions/checkout@v2
      - uses: magnetikonline/action-golang-cache@v1
        with:
          go-version: ${{env.GO_VERSION}}
<<<<<<< HEAD
          cache-key-suffix: -compile
      - name: Configure Git
        run: git config --global url.'https://${{ secrets.ELEVATED_GITHUB_TOKEN }}:@github.com'.insteadOf 'https://github.com'
=======
          cache-key-suffix: -core
>>>>>>> dbd742d8
      - name: Run make dev
        env:
          GOBIN: ${{env.GOROOT}}/bin # windows kludge
        run: |
          make bootstrap
          make dev
  tests-api:
    needs: [mods]
    runs-on: ubuntu-22.04
    timeout-minutes: 30
    steps:
      - uses: actions/checkout@v2
      - uses: magnetikonline/action-golang-cache@v1
        with:
          go-version: ${{env.GO_VERSION}}
<<<<<<< HEAD
          cache-key-suffix: -api
      - name: Configure Git
        run: git config --global url.'https://${{ secrets.ELEVATED_GITHUB_TOKEN }}:@github.com'.insteadOf 'https://github.com'
=======
          cache-key-suffix: -core
>>>>>>> dbd742d8
      - name: Run API tests
        env:
          GOTEST_MOD: api
        run: |
          make bootstrap
          make generate-all
          sudo sed -i 's!Defaults!#Defaults!g' /etc/sudoers
          sudo -E env "PATH=$PATH" make test-nomad-module
  tests-pkgs:
    needs: [mods]
    runs-on: ubuntu-22.04
    timeout-minutes: 30
    strategy:
      fail-fast: false
      matrix:
        pkg:
          - acl/...
          - audit/...
          - client
          - client/allocdir/...
          - client/allochealth/...
          - client/allocrunner/...
          - client/allocwatcher/...
          - client/config/...
          - client/consul/...
          - client/devicemanager/...
          - client/dynamicplugins/...
          - client/fingerprint/...
          - client/interfaces/...
          - client/lib/...
          - client/logmon/...
          - client/pluginmanager/...
          - client/servers/...
          - client/serviceregistration/...
          - client/state/...
          - client/stats/...
          - client/structs/...
          - client/taskenv/...
          - command
          - command/agent/...
          - command/raft_tools/...
          - drivers/docker/...
          - drivers/exec/...
          - drivers/java/...
          - drivers/mock/...
          - drivers/rawexec/...
          - drivers/shared/...
          - drivers/qemu/...
          - helper/...
          - internal/...
          - jobspec/...
          - lib/...
          - nomad
          - nomad/deploymentwatcher/...
          - nomad/drainer/...
          - nomad/state/...
          - nomad/stream/...
          - nomad/structs/...
          - nomad/volumewatcher/...
          - plugins/...
          - scheduler/...
          - testutil/...
    steps:
      - uses: actions/checkout@v2
      - uses: magnetikonline/action-golang-cache@v1
        with:
          go-version: ${{env.GO_VERSION}}
<<<<<<< HEAD
          cache-key-suffix: -pkgs
      - name: Configure Git
        run: git config --global url.'https://${{ secrets.ELEVATED_GITHUB_TOKEN }}:@github.com'.insteadOf 'https://github.com'
=======
          cache-key-suffix: -core
>>>>>>> dbd742d8
      - name: Run Matrix Tests
        env:
          GOTEST_PKGS: ./${{matrix.pkg}}
        run: |
          make bootstrap
          make generate-all
          sudo hc-install install -version ${{env.VAULT_VERSION}} -path /usr/local/bin vault
          sudo hc-install install -version ${{env.CONSUL_VERSION}} -path /usr/local/bin consul
          sudo sed -i 's!Defaults!#Defaults!g' /etc/sudoers
          sudo -E env "PATH=$PATH" make test-nomad<|MERGE_RESOLUTION|>--- conflicted
+++ resolved
@@ -56,13 +56,9 @@
       - uses: magnetikonline/action-golang-cache@v1
         with:
           go-version: ${{env.GO_VERSION}}
-<<<<<<< HEAD
-          cache-key-suffix: -checks
+          cache-key-suffix: -core
       - name: Configure Git
         run: git config --global url.'https://${{ secrets.ELEVATED_GITHUB_TOKEN }}:@github.com'.insteadOf 'https://github.com'
-=======
-          cache-key-suffix: -core
->>>>>>> dbd742d8
       - name: Run make check
         run: |
           make missing
@@ -81,13 +77,9 @@
       - uses: magnetikonline/action-golang-cache@v1
         with:
           go-version: ${{env.GO_VERSION}}
-<<<<<<< HEAD
-          cache-key-suffix: -compile
+          cache-key-suffix: -core
       - name: Configure Git
         run: git config --global url.'https://${{ secrets.ELEVATED_GITHUB_TOKEN }}:@github.com'.insteadOf 'https://github.com'
-=======
-          cache-key-suffix: -core
->>>>>>> dbd742d8
       - name: Run make dev
         env:
           GOBIN: ${{env.GOROOT}}/bin # windows kludge
@@ -103,13 +95,9 @@
       - uses: magnetikonline/action-golang-cache@v1
         with:
           go-version: ${{env.GO_VERSION}}
-<<<<<<< HEAD
-          cache-key-suffix: -api
+          cache-key-suffix: -core
       - name: Configure Git
         run: git config --global url.'https://${{ secrets.ELEVATED_GITHUB_TOKEN }}:@github.com'.insteadOf 'https://github.com'
-=======
-          cache-key-suffix: -core
->>>>>>> dbd742d8
       - name: Run API tests
         env:
           GOTEST_MOD: api
@@ -177,13 +165,9 @@
       - uses: magnetikonline/action-golang-cache@v1
         with:
           go-version: ${{env.GO_VERSION}}
-<<<<<<< HEAD
-          cache-key-suffix: -pkgs
+          cache-key-suffix: -core
       - name: Configure Git
         run: git config --global url.'https://${{ secrets.ELEVATED_GITHUB_TOKEN }}:@github.com'.insteadOf 'https://github.com'
-=======
-          cache-key-suffix: -core
->>>>>>> dbd742d8
       - name: Run Matrix Tests
         env:
           GOTEST_PKGS: ./${{matrix.pkg}}
