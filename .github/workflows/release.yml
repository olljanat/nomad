--- conflicted
+++ resolved
@@ -55,15 +55,9 @@
           fi
       - uses: actions/checkout@8e5e7e5ab8b370d6c329ec480221332ada57f0ab # v3.5.2
       - name: Setup Git
-<<<<<<< HEAD
-        run: |
-          if [ "${{ secrets.ELEVATED_GITHUB_TOKEN }}" ]; then
+        run: |-
+          if [ -n "${{ secrets.ELEVATED_GITHUB_TOKEN }}" ]; then
             git config --global url."https://${{ secrets.ELEVATED_GITHUB_TOKEN }}@github.com/".insteadOf "https://github.com"
-=======
-        run: |-
-          if [ -n "${{ secrets.ELEVATED_GITHUB_TOKEN }}" ]; then
-            git config --global url."https://${{ secrets.ELEVATED_GITHUB_TOKEN }}:@github.com/".insteadOf "https://github.com"
->>>>>>> c09ca1e7
           fi
           git config --global user.email "github-team-nomad-core@hashicorp.com"
           git config --global user.name "hc-github-team-nomad-core"
