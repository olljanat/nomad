package agent

import (
	"fmt"
	"io/ioutil"
	"net"
	"os"
	"path/filepath"
	"reflect"
	"runtime"
	"strings"
	"testing"
	"time"

	sockaddr "github.com/hashicorp/go-sockaddr"
	"github.com/hashicorp/nomad/ci"
	client "github.com/hashicorp/nomad/client/config"
	"github.com/hashicorp/nomad/client/testutil"
	"github.com/hashicorp/nomad/helper"
	"github.com/hashicorp/nomad/helper/freeport"
	"github.com/hashicorp/nomad/nomad/structs"
	"github.com/hashicorp/nomad/nomad/structs/config"
	"github.com/stretchr/testify/require"
)

var (
	// trueValue/falseValue are used to get a pointer to a boolean
	trueValue  = true
	falseValue = false
)

func TestConfig_Merge(t *testing.T) {
	ci.Parallel(t)

	c0 := &Config{}

	c1 := &Config{
		Telemetry:      &Telemetry{},
		Client:         &ClientConfig{},
		Server:         &ServerConfig{},
		ACL:            &ACLConfig{},
		Audit:          &config.AuditConfig{},
		Ports:          &Ports{},
		Addresses:      &Addresses{},
		AdvertiseAddrs: &AdvertiseAddrs{},
		Vault:          &config.VaultConfig{},
		Consul:         &config.ConsulConfig{},
		Sentinel:       &config.SentinelConfig{},
		Autopilot:      &config.AutopilotConfig{},
	}

	c2 := &Config{
		Region:                    "global",
		Datacenter:                "dc1",
		NodeName:                  "node1",
		DataDir:                   "/tmp/dir1",
		PluginDir:                 "/tmp/pluginDir1",
		LogLevel:                  "INFO",
		LogJson:                   false,
		EnableDebug:               false,
		LeaveOnInt:                false,
		LeaveOnTerm:               false,
		EnableSyslog:              false,
		SyslogFacility:            "local0.info",
		DisableUpdateCheck:        helper.BoolToPtr(false),
		DisableAnonymousSignature: false,
		BindAddr:                  "127.0.0.1",
		Telemetry: &Telemetry{
			StatsiteAddr:                       "127.0.0.1:8125",
			StatsdAddr:                         "127.0.0.1:8125",
			DataDogAddr:                        "127.0.0.1:8125",
			DataDogTags:                        []string{"cat1:tag1", "cat2:tag2"},
			PrometheusMetrics:                  true,
			DisableHostname:                    false,
			CirconusAPIToken:                   "0",
			CirconusAPIApp:                     "nomadic",
			CirconusAPIURL:                     "http://api.circonus.com/v2",
			CirconusSubmissionInterval:         "60s",
			CirconusCheckSubmissionURL:         "https://someplace.com/metrics",
			CirconusCheckID:                    "0",
			CirconusCheckForceMetricActivation: "true",
			CirconusCheckInstanceID:            "node1:nomadic",
			CirconusCheckSearchTag:             "service:nomadic",
			CirconusCheckDisplayName:           "node1:nomadic",
			CirconusCheckTags:                  "cat1:tag1,cat2:tag2",
			CirconusBrokerID:                   "0",
			CirconusBrokerSelectTag:            "dc:dc1",
			PrefixFilter:                       []string{"filter1", "filter2"},
		},
		Audit: &config.AuditConfig{
			Enabled: helper.BoolToPtr(true),
			Sinks: []*config.AuditSink{
				{
					DeliveryGuarantee: "enforced",
					Name:              "file",
					Type:              "file",
					Format:            "json",
					Path:              "/opt/nomad/audit.log",
					RotateDuration:    24 * time.Hour,
					RotateDurationHCL: "24h",
					RotateBytes:       100,
					RotateMaxFiles:    10,
				},
			},
		},
		Client: &ClientConfig{
			Enabled:   false,
			StateDir:  "/tmp/state1",
			AllocDir:  "/tmp/alloc1",
			NodeClass: "class1",
			Options: map[string]string{
				"foo": "bar",
			},
			NetworkSpeed:      100,
			CpuCompute:        100,
			MinDynamicPort:    10001,
			MaxDynamicPort:    10002,
			MemoryMB:          100,
			MaxKillTimeout:    "20s",
			ClientMaxPort:     19996,
			DisableRemoteExec: false,
			TemplateConfig: &client.ClientTemplateConfig{
				FunctionDenylist: client.DefaultTemplateFunctionDenylist,
				DisableSandbox:   false,
			},
			Reserved: &Resources{
				CPU:           10,
				MemoryMB:      10,
				DiskMB:        10,
				ReservedPorts: "1,10-30,55",
			},
			NomadServiceDiscovery: helper.BoolToPtr(false),
		},
		Server: &ServerConfig{
			Enabled:                false,
			AuthoritativeRegion:    "global",
			BootstrapExpect:        1,
			DataDir:                "/tmp/data1",
			ProtocolVersion:        1,
			RaftProtocol:           1,
			RaftMultiplier:         helper.IntToPtr(5),
			NumSchedulers:          helper.IntToPtr(1),
			NodeGCThreshold:        "1h",
			HeartbeatGrace:         30 * time.Second,
			MinHeartbeatTTL:        30 * time.Second,
			MaxHeartbeatsPerSecond: 30.0,
			RedundancyZone:         "foo",
			UpgradeVersion:         "foo",
			EnableEventBroker:      helper.BoolToPtr(false),
			EventBufferSize:        helper.IntToPtr(0),
<<<<<<< HEAD
			LicensePath:            "/tmp/licensefile1",
=======
			PlanRejectionTracker: &PlanRejectionTracker{
				Enabled:       helper.BoolToPtr(true),
				NodeThreshold: 100,
				NodeWindow:    11 * time.Minute,
			},
>>>>>>> 6e0eb786
		},
		ACL: &ACLConfig{
			Enabled:          true,
			TokenTTL:         60 * time.Second,
			PolicyTTL:        60 * time.Second,
			ReplicationToken: "foo",
		},
		Ports: &Ports{
			HTTP: 4646,
			RPC:  4647,
			Serf: 4648,
		},
		Addresses: &Addresses{
			HTTP: "127.0.0.1",
			RPC:  "127.0.0.1",
			Serf: "127.0.0.1",
		},
		AdvertiseAddrs: &AdvertiseAddrs{
			RPC:  "127.0.0.1",
			Serf: "127.0.0.1",
		},
		HTTPAPIResponseHeaders: map[string]string{
			"Access-Control-Allow-Origin": "*",
		},
		Vault: &config.VaultConfig{
			Token:                "1",
			AllowUnauthenticated: &falseValue,
			TaskTokenTTL:         "1",
			Addr:                 "1",
			TLSCaFile:            "1",
			TLSCaPath:            "1",
			TLSCertFile:          "1",
			TLSKeyFile:           "1",
			TLSSkipVerify:        &falseValue,
			TLSServerName:        "1",
		},
		Consul: &config.ConsulConfig{
			ServerServiceName:    "1",
			ClientServiceName:    "1",
			AutoAdvertise:        &falseValue,
			Addr:                 "1",
			AllowUnauthenticated: &falseValue,
			Timeout:              1 * time.Second,
			Token:                "1",
			Auth:                 "1",
			EnableSSL:            &falseValue,
			VerifySSL:            &falseValue,
			CAFile:               "1",
			CertFile:             "1",
			KeyFile:              "1",
			ServerAutoJoin:       &falseValue,
			ClientAutoJoin:       &falseValue,
			ChecksUseAdvertise:   &falseValue,
		},
		Autopilot: &config.AutopilotConfig{
			CleanupDeadServers:      &falseValue,
			ServerStabilizationTime: 1 * time.Second,
			LastContactThreshold:    1 * time.Second,
			MaxTrailingLogs:         1,
			MinQuorum:               1,
			EnableRedundancyZones:   &falseValue,
			DisableUpgradeMigration: &falseValue,
			EnableCustomUpgrades:    &falseValue,
		},
		Plugins: []*config.PluginConfig{
			{
				Name: "docker",
				Args: []string{"foo"},
				Config: map[string]interface{}{
					"bar": 1,
				},
			},
		},
	}

	c3 := &Config{
		Region:                    "global",
		Datacenter:                "dc2",
		NodeName:                  "node2",
		DataDir:                   "/tmp/dir2",
		PluginDir:                 "/tmp/pluginDir2",
		LogLevel:                  "DEBUG",
		LogJson:                   true,
		EnableDebug:               true,
		LeaveOnInt:                true,
		LeaveOnTerm:               true,
		EnableSyslog:              true,
		SyslogFacility:            "local0.debug",
		DisableUpdateCheck:        helper.BoolToPtr(true),
		DisableAnonymousSignature: true,
		BindAddr:                  "127.0.0.2",
		Audit: &config.AuditConfig{
			Enabled: helper.BoolToPtr(true),
			Sinks: []*config.AuditSink{
				{
					DeliveryGuarantee: "enforced",
					Name:              "file",
					Type:              "file",
					Format:            "json",
					Path:              "/opt/nomad/audit.log",
					RotateDuration:    24 * time.Hour,
					RotateDurationHCL: "24h",
					RotateBytes:       100,
					RotateMaxFiles:    10,
				},
			},
		},
		Telemetry: &Telemetry{
			StatsiteAddr:                       "127.0.0.2:8125",
			StatsdAddr:                         "127.0.0.2:8125",
			DataDogAddr:                        "127.0.0.1:8125",
			DataDogTags:                        []string{"cat1:tag1", "cat2:tag2"},
			PrometheusMetrics:                  true,
			DisableHostname:                    true,
			PublishNodeMetrics:                 true,
			PublishAllocationMetrics:           true,
			CirconusAPIToken:                   "1",
			CirconusAPIApp:                     "nomad",
			CirconusAPIURL:                     "https://api.circonus.com/v2",
			CirconusSubmissionInterval:         "10s",
			CirconusCheckSubmissionURL:         "https://example.com/metrics",
			CirconusCheckID:                    "1",
			CirconusCheckForceMetricActivation: "false",
			CirconusCheckInstanceID:            "node2:nomad",
			CirconusCheckSearchTag:             "service:nomad",
			CirconusCheckDisplayName:           "node2:nomad",
			CirconusCheckTags:                  "cat1:tag1,cat2:tag2",
			CirconusBrokerID:                   "1",
			CirconusBrokerSelectTag:            "dc:dc2",
			PrefixFilter:                       []string{"prefix1", "prefix2"},
			DisableDispatchedJobSummaryMetrics: true,
			FilterDefault:                      helper.BoolToPtr(false),
		},
		Client: &ClientConfig{
			Enabled:   true,
			StateDir:  "/tmp/state2",
			AllocDir:  "/tmp/alloc2",
			NodeClass: "class2",
			Servers:   []string{"server2"},
			Meta: map[string]string{
				"baz": "zip",
			},
			Options: map[string]string{
				"foo": "bar",
				"baz": "zip",
			},
			ChrootEnv:         map[string]string{},
			ClientMaxPort:     20000,
			ClientMinPort:     22000,
			NetworkSpeed:      105,
			CpuCompute:        105,
			MinDynamicPort:    10002,
			MaxDynamicPort:    10003,
			MemoryMB:          105,
			MaxKillTimeout:    "50s",
			DisableRemoteExec: false,
			TemplateConfig: &client.ClientTemplateConfig{
				FunctionDenylist: client.DefaultTemplateFunctionDenylist,
				DisableSandbox:   false,
			},
			Reserved: &Resources{
				CPU:           15,
				MemoryMB:      15,
				DiskMB:        15,
				ReservedPorts: "2,10-30,55",
			},
			GCInterval:            6 * time.Second,
			GCParallelDestroys:    6,
			GCDiskUsageThreshold:  71,
			GCInodeUsageThreshold: 86,
			NomadServiceDiscovery: helper.BoolToPtr(false),
		},
		Server: &ServerConfig{
			Enabled:                true,
			AuthoritativeRegion:    "global2",
			BootstrapExpect:        2,
			DataDir:                "/tmp/data2",
			ProtocolVersion:        2,
			RaftProtocol:           2,
			RaftMultiplier:         helper.IntToPtr(6),
			NumSchedulers:          helper.IntToPtr(2),
			EnabledSchedulers:      []string{structs.JobTypeBatch},
			NodeGCThreshold:        "12h",
			HeartbeatGrace:         2 * time.Minute,
			MinHeartbeatTTL:        2 * time.Minute,
			MaxHeartbeatsPerSecond: 200.0,
			RejoinAfterLeave:       true,
			StartJoin:              []string{"1.1.1.1"},
			RetryJoin:              []string{"1.1.1.1"},
			RetryInterval:          time.Second * 10,
			NonVotingServer:        true,
			RedundancyZone:         "bar",
			UpgradeVersion:         "bar",
			EnableEventBroker:      helper.BoolToPtr(true),
			EventBufferSize:        helper.IntToPtr(100),
<<<<<<< HEAD
			LicensePath:            "/tmp/licensefile2",
=======
			PlanRejectionTracker: &PlanRejectionTracker{
				Enabled:       helper.BoolToPtr(true),
				NodeThreshold: 100,
				NodeWindow:    11 * time.Minute,
			},
>>>>>>> 6e0eb786
		},
		ACL: &ACLConfig{
			Enabled:          true,
			TokenTTL:         20 * time.Second,
			PolicyTTL:        20 * time.Second,
			ReplicationToken: "foobar",
		},
		Ports: &Ports{
			HTTP: 20000,
			RPC:  21000,
			Serf: 22000,
		},
		Addresses: &Addresses{
			HTTP: "127.0.0.2",
			RPC:  "127.0.0.2",
			Serf: "127.0.0.2",
		},
		AdvertiseAddrs: &AdvertiseAddrs{
			RPC:  "127.0.0.2",
			Serf: "127.0.0.2",
		},
		HTTPAPIResponseHeaders: map[string]string{
			"Access-Control-Allow-Origin":  "*",
			"Access-Control-Allow-Methods": "GET, POST, OPTIONS",
		},
		Vault: &config.VaultConfig{
			Token:                "2",
			AllowUnauthenticated: &trueValue,
			TaskTokenTTL:         "2",
			Addr:                 "2",
			TLSCaFile:            "2",
			TLSCaPath:            "2",
			TLSCertFile:          "2",
			TLSKeyFile:           "2",
			TLSSkipVerify:        &trueValue,
			TLSServerName:        "2",
		},
		Consul: &config.ConsulConfig{
			ServerServiceName:    "2",
			ClientServiceName:    "2",
			AutoAdvertise:        &trueValue,
			Addr:                 "2",
			AllowUnauthenticated: &trueValue,
			Timeout:              2 * time.Second,
			Token:                "2",
			Auth:                 "2",
			EnableSSL:            &trueValue,
			VerifySSL:            &trueValue,
			CAFile:               "2",
			CertFile:             "2",
			KeyFile:              "2",
			ServerAutoJoin:       &trueValue,
			ClientAutoJoin:       &trueValue,
			ChecksUseAdvertise:   &trueValue,
		},
		Sentinel: &config.SentinelConfig{
			Imports: []*config.SentinelImport{
				{
					Name: "foo",
					Path: "foo",
					Args: []string{"a", "b", "c"},
				},
			},
		},
		Autopilot: &config.AutopilotConfig{
			CleanupDeadServers:      &trueValue,
			ServerStabilizationTime: 2 * time.Second,
			LastContactThreshold:    2 * time.Second,
			MaxTrailingLogs:         2,
			MinQuorum:               2,
			EnableRedundancyZones:   &trueValue,
			DisableUpgradeMigration: &trueValue,
			EnableCustomUpgrades:    &trueValue,
		},
		Plugins: []*config.PluginConfig{
			{
				Name: "docker",
				Args: []string{"bam"},
				Config: map[string]interface{}{
					"baz": 2,
				},
			},
			{
				Name: "exec",
				Args: []string{"arg"},
				Config: map[string]interface{}{
					"config": true,
				},
			},
		},
	}

	result := c0.Merge(c1)
	result = result.Merge(c2)
	result = result.Merge(c3)
	require.Equal(t, c3, result)
}

func TestConfig_ParseConfigFile(t *testing.T) {
	ci.Parallel(t)

	// Fails if the file doesn't exist
	if _, err := ParseConfigFile("/unicorns/leprechauns"); err == nil {
		t.Fatalf("expected error, got nothing")
	}

	fh, err := ioutil.TempFile("", "nomad")
	if err != nil {
		t.Fatalf("err: %s", err)
	}
	defer os.RemoveAll(fh.Name())

	// Invalid content returns error
	if _, err := fh.WriteString("nope;!!!"); err != nil {
		t.Fatalf("err: %s", err)
	}
	if _, err := ParseConfigFile(fh.Name()); err == nil {
		t.Fatalf("expected load error, got nothing")
	}

	// Valid content parses successfully
	if err := fh.Truncate(0); err != nil {
		t.Fatalf("err: %s", err)
	}
	if _, err := fh.Seek(0, 0); err != nil {
		t.Fatalf("err: %s", err)
	}
	if _, err := fh.WriteString(`{"region":"west"}`); err != nil {
		t.Fatalf("err: %s", err)
	}

	config, err := ParseConfigFile(fh.Name())
	if err != nil {
		t.Fatalf("err: %s", err)
	}
	if config.Region != "west" {
		t.Fatalf("bad region: %q", config.Region)
	}
}

func TestConfig_LoadConfigDir(t *testing.T) {
	ci.Parallel(t)

	// Fails if the dir doesn't exist.
	if _, err := LoadConfigDir("/unicorns/leprechauns"); err == nil {
		t.Fatalf("expected error, got nothing")
	}

	dir := t.TempDir()

	// Returns empty config on empty dir
	config, err := LoadConfig(dir)
	if err != nil {
		t.Fatalf("err: %s", err)
	}
	if config == nil {
		t.Fatalf("should not be nil")
	}

	file1 := filepath.Join(dir, "conf1.hcl")
	err = ioutil.WriteFile(file1, []byte(`{"region":"west"}`), 0600)
	if err != nil {
		t.Fatalf("err: %s", err)
	}

	file2 := filepath.Join(dir, "conf2.hcl")
	err = ioutil.WriteFile(file2, []byte(`{"datacenter":"sfo"}`), 0600)
	if err != nil {
		t.Fatalf("err: %s", err)
	}

	file3 := filepath.Join(dir, "conf3.hcl")
	err = ioutil.WriteFile(file3, []byte(`nope;!!!`), 0600)
	if err != nil {
		t.Fatalf("err: %s", err)
	}

	// Fails if we have a bad config file
	if _, err := LoadConfigDir(dir); err == nil {
		t.Fatalf("expected load error, got nothing")
	}

	if err := os.Remove(file3); err != nil {
		t.Fatalf("err: %s", err)
	}

	// Works if configs are valid
	config, err = LoadConfigDir(dir)
	if err != nil {
		t.Fatalf("err: %s", err)
	}
	if config.Region != "west" || config.Datacenter != "sfo" {
		t.Fatalf("bad: %#v", config)
	}
}

func TestConfig_LoadConfig(t *testing.T) {
	ci.Parallel(t)

	// Fails if the target doesn't exist
	if _, err := LoadConfig("/unicorns/leprechauns"); err == nil {
		t.Fatalf("expected error, got nothing")
	}

	fh, err := ioutil.TempFile("", "nomad")
	if err != nil {
		t.Fatalf("err: %s", err)
	}
	defer os.Remove(fh.Name())

	if _, err := fh.WriteString(`{"region":"west"}`); err != nil {
		t.Fatalf("err: %s", err)
	}

	// Works on a config file
	config, err := LoadConfig(fh.Name())
	if err != nil {
		t.Fatalf("err: %s", err)
	}
	if config.Region != "west" {
		t.Fatalf("bad: %#v", config)
	}

	expectedConfigFiles := []string{fh.Name()}
	if !reflect.DeepEqual(config.Files, expectedConfigFiles) {
		t.Errorf("Loaded configs don't match\nExpected\n%+vGot\n%+v\n",
			expectedConfigFiles, config.Files)
	}

	dir := t.TempDir()

	file1 := filepath.Join(dir, "config1.hcl")
	err = ioutil.WriteFile(file1, []byte(`{"datacenter":"sfo"}`), 0600)
	if err != nil {
		t.Fatalf("err: %s", err)
	}

	// Works on config dir
	config, err = LoadConfig(dir)
	if err != nil {
		t.Fatalf("err: %s", err)
	}
	if config.Datacenter != "sfo" {
		t.Fatalf("bad: %#v", config)
	}

	expectedConfigFiles = []string{file1}
	if !reflect.DeepEqual(config.Files, expectedConfigFiles) {
		t.Errorf("Loaded configs don't match\nExpected\n%+vGot\n%+v\n",
			expectedConfigFiles, config.Files)
	}
}

func TestConfig_LoadConfigsFileOrder(t *testing.T) {
	ci.Parallel(t)

	config1, err := LoadConfigDir("test-resources/etcnomad")
	if err != nil {
		t.Fatalf("Failed to load config: %s", err)
	}

	config2, err := LoadConfig("test-resources/myconf")
	if err != nil {
		t.Fatalf("Failed to load config: %s", err)
	}

	expected := []string{
		// filepath.FromSlash changes these to backslash \ on Windows
		filepath.FromSlash("test-resources/etcnomad/common.hcl"),
		filepath.FromSlash("test-resources/etcnomad/server.json"),
		filepath.FromSlash("test-resources/myconf"),
	}

	config := config1.Merge(config2)

	if !reflect.DeepEqual(config.Files, expected) {
		t.Errorf("Loaded configs don't match\nwant: %+v\n got: %+v\n",
			expected, config.Files)
	}
}

func TestConfig_Listener(t *testing.T) {
	ci.Parallel(t)

	config := DefaultConfig()

	// Fails on invalid input
	if ln, err := config.Listener("tcp", "nope", 8080); err == nil {
		ln.Close()
		t.Fatalf("expected addr error")
	}
	if ln, err := config.Listener("nope", "127.0.0.1", 8080); err == nil {
		ln.Close()
		t.Fatalf("expected protocol err")
	}
	if ln, err := config.Listener("tcp", "127.0.0.1", -1); err == nil {
		ln.Close()
		t.Fatalf("expected port error")
	}

	// Works with valid inputs
	ports := freeport.MustTake(2)
	defer freeport.Return(ports)

	ln, err := config.Listener("tcp", "127.0.0.1", ports[0])
	if err != nil {
		t.Fatalf("err: %s", err)
	}
	ln.Close()

	if net := ln.Addr().Network(); net != "tcp" {
		t.Fatalf("expected tcp, got: %q", net)
	}
	want := fmt.Sprintf("127.0.0.1:%d", ports[0])
	if addr := ln.Addr().String(); addr != want {
		t.Fatalf("expected %q, got: %q", want, addr)
	}

	// Falls back to default bind address if non provided
	config.BindAddr = "0.0.0.0"
	ln, err = config.Listener("tcp4", "", ports[1])
	if err != nil {
		t.Fatalf("err: %s", err)
	}
	ln.Close()

	want = fmt.Sprintf("0.0.0.0:%d", ports[1])
	if addr := ln.Addr().String(); addr != want {
		t.Fatalf("expected %q, got: %q", want, addr)
	}
}

func TestConfig_DevModeFlag(t *testing.T) {
	ci.Parallel(t)

	cases := []struct {
		dev         bool
		connect     bool
		expected    *devModeConfig
		expectedErr string
	}{}
	if runtime.GOOS != "linux" {
		cases = []struct {
			dev         bool
			connect     bool
			expected    *devModeConfig
			expectedErr string
		}{
			{false, false, nil, ""},
			{true, false, &devModeConfig{defaultMode: true, connectMode: false}, ""},
			{true, true, nil, "-dev-connect is only supported on linux"},
			{false, true, nil, "-dev-connect is only supported on linux"},
		}
	}
	if runtime.GOOS == "linux" {
		testutil.RequireRoot(t)
		cases = []struct {
			dev         bool
			connect     bool
			expected    *devModeConfig
			expectedErr string
		}{
			{false, false, nil, ""},
			{true, false, &devModeConfig{defaultMode: true, connectMode: false}, ""},
			{true, true, &devModeConfig{defaultMode: true, connectMode: true}, ""},
			{false, true, &devModeConfig{defaultMode: false, connectMode: true}, ""},
		}
	}
	for _, c := range cases {
		t.Run("", func(t *testing.T) {
			mode, err := newDevModeConfig(c.dev, c.connect)
			if err != nil && c.expectedErr == "" {
				t.Fatalf("unexpected error: %v", err)
			}
			if err != nil && !strings.Contains(err.Error(), c.expectedErr) {
				t.Fatalf("expected %s; got %v", c.expectedErr, err)
			}
			if mode == nil && c.expected != nil {
				t.Fatalf("expected %+v but got nil", c.expected)
			}
			if mode != nil {
				if c.expected.defaultMode != mode.defaultMode ||
					c.expected.connectMode != mode.connectMode {
					t.Fatalf("expected %+v, got %+v", c.expected, mode)
				}
			}
		})
	}
}

// TestConfig_normalizeAddrs_DevMode asserts that normalizeAddrs allows
// advertising localhost in dev mode.
func TestConfig_normalizeAddrs_DevMode(t *testing.T) {
	ci.Parallel(t)

	// allow to advertise 127.0.0.1 if dev-mode is enabled
	c := &Config{
		BindAddr: "127.0.0.1",
		Ports: &Ports{
			HTTP: 4646,
			RPC:  4647,
			Serf: 4648,
		},
		Addresses:      &Addresses{},
		AdvertiseAddrs: &AdvertiseAddrs{},
		DevMode:        true,
	}

	if err := c.normalizeAddrs(); err != nil {
		t.Fatalf("unable to normalize addresses: %s", err)
	}

	if c.BindAddr != "127.0.0.1" {
		t.Fatalf("expected BindAddr 127.0.0.1, got %s", c.BindAddr)
	}

	if c.normalizedAddrs.HTTP[0] != "127.0.0.1:4646" {
		t.Fatalf("expected HTTP address 127.0.0.1:4646, got %s", c.normalizedAddrs.HTTP)
	}

	if c.normalizedAddrs.RPC != "127.0.0.1:4647" {
		t.Fatalf("expected RPC address 127.0.0.1:4647, got %s", c.normalizedAddrs.RPC)
	}

	if c.normalizedAddrs.Serf != "127.0.0.1:4648" {
		t.Fatalf("expected Serf address 127.0.0.1:4648, got %s", c.normalizedAddrs.Serf)
	}

	if c.AdvertiseAddrs.HTTP != "127.0.0.1:4646" {
		t.Fatalf("expected HTTP advertise address 127.0.0.1:4646, got %s", c.AdvertiseAddrs.HTTP)
	}

	if c.AdvertiseAddrs.RPC != "127.0.0.1:4647" {
		t.Fatalf("expected RPC advertise address 127.0.0.1:4647, got %s", c.AdvertiseAddrs.RPC)
	}

	// Client mode, no Serf address defined
	if c.AdvertiseAddrs.Serf != "" {
		t.Fatalf("expected unset Serf advertise address, got %s", c.AdvertiseAddrs.Serf)
	}
}

// TestConfig_normalizeAddrs_NoAdvertise asserts that normalizeAddrs will
// fail if no valid advertise address available in non-dev mode.
func TestConfig_normalizeAddrs_NoAdvertise(t *testing.T) {
	ci.Parallel(t)

	c := &Config{
		BindAddr: "127.0.0.1",
		Ports: &Ports{
			HTTP: 4646,
			RPC:  4647,
			Serf: 4648,
		},
		Addresses:      &Addresses{},
		AdvertiseAddrs: &AdvertiseAddrs{},
		DevMode:        false,
	}

	if err := c.normalizeAddrs(); err == nil {
		t.Fatalf("expected an error when no valid advertise address is available")
	}

	if c.AdvertiseAddrs.HTTP == "127.0.0.1:4646" {
		t.Fatalf("expected non-localhost HTTP advertise address, got %s", c.AdvertiseAddrs.HTTP)
	}

	if c.AdvertiseAddrs.RPC == "127.0.0.1:4647" {
		t.Fatalf("expected non-localhost RPC advertise address, got %s", c.AdvertiseAddrs.RPC)
	}

	if c.AdvertiseAddrs.Serf == "127.0.0.1:4648" {
		t.Fatalf("expected non-localhost Serf advertise address, got %s", c.AdvertiseAddrs.Serf)
	}
}

// TestConfig_normalizeAddrs_AdvertiseLocalhost asserts localhost can be
// advertised if it's explicitly set in the config.
func TestConfig_normalizeAddrs_AdvertiseLocalhost(t *testing.T) {
	ci.Parallel(t)

	c := &Config{
		BindAddr: "127.0.0.1",
		Ports: &Ports{
			HTTP: 4646,
			RPC:  4647,
			Serf: 4648,
		},
		Addresses: &Addresses{},
		AdvertiseAddrs: &AdvertiseAddrs{
			HTTP: "127.0.0.1",
			RPC:  "127.0.0.1",
			Serf: "127.0.0.1",
		},
		DevMode: false,
		Server:  &ServerConfig{Enabled: true},
	}

	if err := c.normalizeAddrs(); err != nil {
		t.Fatalf("unexpected error when manually setting bind mode: %v", err)
	}

	if c.AdvertiseAddrs.HTTP != "127.0.0.1:4646" {
		t.Errorf("expected localhost HTTP advertise address, got %s", c.AdvertiseAddrs.HTTP)
	}

	if c.AdvertiseAddrs.RPC != "127.0.0.1:4647" {
		t.Errorf("expected localhost RPC advertise address, got %s", c.AdvertiseAddrs.RPC)
	}

	if c.AdvertiseAddrs.Serf != "127.0.0.1:4648" {
		t.Errorf("expected localhost Serf advertise address, got %s", c.AdvertiseAddrs.Serf)
	}
}

// TestConfig_normalizeAddrs_IPv6Loopback asserts that an IPv6 loopback address
// is normalized properly. See #2739
func TestConfig_normalizeAddrs_IPv6Loopback(t *testing.T) {
	ci.Parallel(t)

	c := &Config{
		BindAddr: "::1",
		Ports: &Ports{
			HTTP: 4646,
			RPC:  4647,
		},
		Addresses: &Addresses{},
		AdvertiseAddrs: &AdvertiseAddrs{
			HTTP: "::1",
			RPC:  "::1",
		},
		DevMode: false,
	}

	if err := c.normalizeAddrs(); err != nil {
		t.Fatalf("unexpected error when manually setting bind mode: %v", err)
	}

	if c.Addresses.HTTP != "::1" {
		t.Errorf("expected ::1 HTTP address, got %s", c.Addresses.HTTP)
	}

	if c.Addresses.RPC != "::1" {
		t.Errorf("expected ::1 RPC address, got %s", c.Addresses.RPC)
	}

	if c.AdvertiseAddrs.HTTP != "[::1]:4646" {
		t.Errorf("expected [::1] HTTP advertise address, got %s", c.AdvertiseAddrs.HTTP)
	}

	if c.AdvertiseAddrs.RPC != "[::1]:4647" {
		t.Errorf("expected [::1] RPC advertise address, got %s", c.AdvertiseAddrs.RPC)
	}
}

// TestConfig_normalizeAddrs_MultipleInterface asserts that normalizeAddrs will
// handle normalizing multiple interfaces in a single protocol.
func TestConfig_normalizeAddrs_MultipleInterfaces(t *testing.T) {
	ci.Parallel(t)

	testCases := []struct {
		name                    string
		addressConfig           *Addresses
		expectedNormalizedAddrs *NormalizedAddrs
		expectErr               bool
	}{
		{
			name: "multiple http addresses",
			addressConfig: &Addresses{
				HTTP: "127.0.0.1 127.0.0.2",
			},
			expectedNormalizedAddrs: &NormalizedAddrs{
				HTTP: []string{"127.0.0.1:4646", "127.0.0.2:4646"},
				RPC:  "127.0.0.1:4647",
				Serf: "127.0.0.1:4648",
			},
			expectErr: false,
		},
	}
	for _, tc := range testCases {
		t.Run(tc.name, func(t *testing.T) {
			c := &Config{
				BindAddr: "127.0.0.1",
				Ports: &Ports{
					HTTP: 4646,
					RPC:  4647,
					Serf: 4648,
				},
				Addresses: tc.addressConfig,
				AdvertiseAddrs: &AdvertiseAddrs{
					HTTP: "127.0.0.1",
					RPC:  "127.0.0.1",
					Serf: "127.0.0.1",
				},
			}
			err := c.normalizeAddrs()
			if tc.expectErr {
				require.Error(t, err)
				return
			}
			require.NoError(t, err)
			require.Equal(t, tc.expectedNormalizedAddrs, c.normalizedAddrs)
		})
	}
}

func TestConfig_normalizeAddrs(t *testing.T) {
	ci.Parallel(t)

	c := &Config{
		BindAddr: "169.254.1.5",
		Ports: &Ports{
			HTTP: 4646,
			RPC:  4647,
			Serf: 4648,
		},
		Addresses: &Addresses{
			HTTP: "169.254.1.10",
		},
		AdvertiseAddrs: &AdvertiseAddrs{
			RPC: "169.254.1.40",
		},
		Server: &ServerConfig{
			Enabled: true,
		},
	}

	if err := c.normalizeAddrs(); err != nil {
		t.Fatalf("unable to normalize addresses: %s", err)
	}

	if c.BindAddr != "169.254.1.5" {
		t.Fatalf("expected BindAddr 169.254.1.5, got %s", c.BindAddr)
	}

	if c.AdvertiseAddrs.HTTP != "169.254.1.10:4646" {
		t.Fatalf("expected HTTP advertise address 169.254.1.10:4646, got %s", c.AdvertiseAddrs.HTTP)
	}

	if c.AdvertiseAddrs.RPC != "169.254.1.40:4647" {
		t.Fatalf("expected RPC advertise address 169.254.1.40:4647, got %s", c.AdvertiseAddrs.RPC)
	}

	if c.AdvertiseAddrs.Serf != "169.254.1.5:4648" {
		t.Fatalf("expected Serf advertise address 169.254.1.5:4648, got %s", c.AdvertiseAddrs.Serf)
	}

	c = &Config{
		BindAddr: "{{ GetPrivateIP }}",
		Ports: &Ports{
			HTTP: 4646,
			RPC:  4647,
			Serf: 4648,
		},
		Addresses: &Addresses{},
		AdvertiseAddrs: &AdvertiseAddrs{
			RPC: "{{ GetPrivateIP }}",
		},
		Server: &ServerConfig{
			Enabled: true,
		},
	}

	if err := c.normalizeAddrs(); err != nil {
		t.Fatalf("unable to normalize addresses: %s", err)
	}

	exp := net.JoinHostPort(c.BindAddr, "4646")
	if c.AdvertiseAddrs.HTTP != exp {
		t.Fatalf("expected HTTP advertise address %s, got %s", exp, c.AdvertiseAddrs.HTTP)
	}

	exp = net.JoinHostPort(c.BindAddr, "4647")
	if c.AdvertiseAddrs.RPC != exp {
		t.Fatalf("expected RPC advertise address %s, got %s", exp, c.AdvertiseAddrs.RPC)
	}

	exp = net.JoinHostPort(c.BindAddr, "4648")
	if c.AdvertiseAddrs.Serf != exp {
		t.Fatalf("expected Serf advertise address %s, got %s", exp, c.AdvertiseAddrs.Serf)
	}

	// allow to advertise 127.0.0.1 in non-dev mode, if explicitly configured to do so
	c = &Config{
		BindAddr: "127.0.0.1",
		Ports: &Ports{
			HTTP: 4646,
			RPC:  4647,
			Serf: 4648,
		},
		Addresses: &Addresses{},
		AdvertiseAddrs: &AdvertiseAddrs{
			HTTP: "127.0.0.1:4646",
			RPC:  "127.0.0.1:4647",
			Serf: "127.0.0.1:4648",
		},
		DevMode: false,
		Server: &ServerConfig{
			Enabled: true,
		},
	}

	if err := c.normalizeAddrs(); err != nil {
		t.Fatalf("unable to normalize addresses: %s", err)
	}

	if c.AdvertiseAddrs.HTTP != "127.0.0.1:4646" {
		t.Fatalf("expected HTTP advertise address 127.0.0.1:4646, got %s", c.AdvertiseAddrs.HTTP)
	}

	if c.AdvertiseAddrs.RPC != "127.0.0.1:4647" {
		t.Fatalf("expected RPC advertise address 127.0.0.1:4647, got %s", c.AdvertiseAddrs.RPC)
	}

	if c.AdvertiseAddrs.RPC != "127.0.0.1:4647" {
		t.Fatalf("expected RPC advertise address 127.0.0.1:4647, got %s", c.AdvertiseAddrs.RPC)
	}
}

func TestConfig_templateNetworkInterface(t *testing.T) {
	ci.Parallel(t)

	// find the first interface
	ifaces, err := sockaddr.GetAllInterfaces()
	if err != nil {
		t.Fatalf("failed to get interfaces: %v", err)
	}
	iface := ifaces[0]
	testCases := []struct {
		name              string
		clientConfig      *ClientConfig
		expectedInterface string
		expectErr         bool
	}{
		{
			name: "empty string",
			clientConfig: &ClientConfig{
				Enabled:          true,
				NetworkInterface: "",
			},
			expectedInterface: "",
			expectErr:         false,
		},
		{
			name: "simple string",
			clientConfig: &ClientConfig{
				Enabled:          true,
				NetworkInterface: iface.Name,
			},
			expectedInterface: iface.Name,
			expectErr:         false,
		},
		{
			name: "valid interface",
			clientConfig: &ClientConfig{
				Enabled:          true,
				NetworkInterface: `{{ GetAllInterfaces | attr "name" }}`,
			},
			expectedInterface: iface.Name,
			expectErr:         false,
		},
		{
			name: "invalid interface",
			clientConfig: &ClientConfig{
				Enabled:          true,
				NetworkInterface: `no such interface`,
			},
			expectedInterface: iface.Name,
			expectErr:         true,
		},
		{
			name: "insignificant whitespace",
			clientConfig: &ClientConfig{
				Enabled: true,
				NetworkInterface: `		{{GetAllInterfaces | attr "name" }}`,
			},
			expectedInterface: iface.Name,
			expectErr:         false,
		},
		{
			name: "empty template return",
			clientConfig: &ClientConfig{
				Enabled:          true,
				NetworkInterface: `{{ printf "" }}`,
			},
			expectedInterface: iface.Name,
			expectErr:         true,
		},
	}
	for _, tc := range testCases {
		t.Run(tc.name, func(t *testing.T) {
			c := &Config{
				BindAddr: "127.0.0.1",
				Ports: &Ports{
					HTTP: 4646,
					RPC:  4647,
					Serf: 4648,
				},
				Addresses: &Addresses{},
				AdvertiseAddrs: &AdvertiseAddrs{
					HTTP: "127.0.0.1:4646",
					RPC:  "127.0.0.1:4647",
					Serf: "127.0.0.1:4648",
				},
				DevMode: false,
				Client:  tc.clientConfig,
			}
			err := c.normalizeAddrs()
			if tc.expectErr {
				require.Error(t, err)
				return
			}
			require.NoError(t, err)
			require.Equal(t, c.Client.NetworkInterface, tc.expectedInterface)
		})
	}
}

func TestIsMissingPort(t *testing.T) {
	ci.Parallel(t)

	_, _, err := net.SplitHostPort("localhost")
	if missing := isMissingPort(err); !missing {
		t.Errorf("expected missing port error, but got %v", err)
	}
	_, _, err = net.SplitHostPort("localhost:9000")
	if missing := isMissingPort(err); missing {
		t.Errorf("expected no error, but got %v", err)
	}
}

func TestMergeServerJoin(t *testing.T) {
	ci.Parallel(t)

	require := require.New(t)

	{
		retryJoin := []string{"127.0.0.1", "127.0.0.2"}
		startJoin := []string{"127.0.0.1", "127.0.0.2"}
		retryMaxAttempts := 1
		retryInterval := time.Duration(0)

		a := &ServerJoin{
			RetryJoin:        retryJoin,
			StartJoin:        startJoin,
			RetryMaxAttempts: retryMaxAttempts,
			RetryInterval:    time.Duration(retryInterval),
		}
		b := &ServerJoin{}

		result := a.Merge(b)
		require.Equal(result.RetryJoin, retryJoin)
		require.Equal(result.StartJoin, startJoin)
		require.Equal(result.RetryMaxAttempts, retryMaxAttempts)
		require.Equal(result.RetryInterval, retryInterval)
	}
	{
		retryJoin := []string{"127.0.0.1", "127.0.0.2"}
		startJoin := []string{"127.0.0.1", "127.0.0.2"}
		retryMaxAttempts := 1
		retryInterval := time.Duration(0)

		a := &ServerJoin{}
		b := &ServerJoin{
			RetryJoin:        retryJoin,
			StartJoin:        startJoin,
			RetryMaxAttempts: retryMaxAttempts,
			RetryInterval:    time.Duration(retryInterval),
		}

		result := a.Merge(b)
		require.Equal(result.RetryJoin, retryJoin)
		require.Equal(result.StartJoin, startJoin)
		require.Equal(result.RetryMaxAttempts, retryMaxAttempts)
		require.Equal(result.RetryInterval, retryInterval)
	}
	{
		retryJoin := []string{"127.0.0.1", "127.0.0.2"}
		startJoin := []string{"127.0.0.1", "127.0.0.2"}
		retryMaxAttempts := 1
		retryInterval := time.Duration(0)

		var a *ServerJoin
		b := &ServerJoin{
			RetryJoin:        retryJoin,
			StartJoin:        startJoin,
			RetryMaxAttempts: retryMaxAttempts,
			RetryInterval:    time.Duration(retryInterval),
		}

		result := a.Merge(b)
		require.Equal(result.RetryJoin, retryJoin)
		require.Equal(result.StartJoin, startJoin)
		require.Equal(result.RetryMaxAttempts, retryMaxAttempts)
		require.Equal(result.RetryInterval, retryInterval)
	}
	{
		retryJoin := []string{"127.0.0.1", "127.0.0.2"}
		startJoin := []string{"127.0.0.1", "127.0.0.2"}
		retryMaxAttempts := 1
		retryInterval := time.Duration(0)

		a := &ServerJoin{
			RetryJoin:        retryJoin,
			StartJoin:        startJoin,
			RetryMaxAttempts: retryMaxAttempts,
			RetryInterval:    time.Duration(retryInterval),
		}
		var b *ServerJoin

		result := a.Merge(b)
		require.Equal(result.RetryJoin, retryJoin)
		require.Equal(result.StartJoin, startJoin)
		require.Equal(result.RetryMaxAttempts, retryMaxAttempts)
		require.Equal(result.RetryInterval, retryInterval)
	}
	{
		retryJoin := []string{"127.0.0.1", "127.0.0.2"}
		startJoin := []string{"127.0.0.1", "127.0.0.2"}
		retryMaxAttempts := 1
		retryInterval := time.Duration(0)

		a := &ServerJoin{
			RetryJoin: retryJoin,
			StartJoin: startJoin,
		}
		b := &ServerJoin{
			RetryMaxAttempts: retryMaxAttempts,
			RetryInterval:    time.Duration(retryInterval),
		}

		result := a.Merge(b)
		require.Equal(result.RetryJoin, retryJoin)
		require.Equal(result.StartJoin, startJoin)
		require.Equal(result.RetryMaxAttempts, retryMaxAttempts)
		require.Equal(result.RetryInterval, retryInterval)
	}
}

func TestTelemetry_PrefixFilters(t *testing.T) {
	ci.Parallel(t)

	cases := []struct {
		in       []string
		expAllow []string
		expBlock []string
		expErr   bool
	}{
		{
			in:       []string{"+foo"},
			expAllow: []string{"foo"},
		},
		{
			in:       []string{"-foo"},
			expBlock: []string{"foo"},
		},
		{
			in:       []string{"+a.b.c", "-x.y.z"},
			expAllow: []string{"a.b.c"},
			expBlock: []string{"x.y.z"},
		},
		{
			in:     []string{"+foo", "bad", "-bar"},
			expErr: true,
		},
	}

	for i, c := range cases {
		t.Run(fmt.Sprintf("PrefixCase%d", i), func(t *testing.T) {
			require := require.New(t)
			tel := &Telemetry{
				PrefixFilter: c.in,
			}

			allow, block, err := tel.PrefixFilters()
			require.Exactly(c.expAllow, allow)
			require.Exactly(c.expBlock, block)
			require.Equal(c.expErr, err != nil)
		})
	}
}

func TestTelemetry_Parse(t *testing.T) {
	ci.Parallel(t)

	require := require.New(t)
	dir := t.TempDir()

	file1 := filepath.Join(dir, "config1.hcl")
	err := ioutil.WriteFile(file1, []byte(`telemetry{
		prefix_filter = ["+nomad.raft"]
		filter_default = false
		disable_dispatched_job_summary_metrics = true
	}`), 0600)
	require.NoError(err)

	// Works on config dir
	config, err := LoadConfig(dir)
	require.NoError(err)

	require.False(*config.Telemetry.FilterDefault)
	require.Exactly([]string{"+nomad.raft"}, config.Telemetry.PrefixFilter)
	require.True(config.Telemetry.DisableDispatchedJobSummaryMetrics)
}

func TestEventBroker_Parse(t *testing.T) {
	ci.Parallel(t)

	require := require.New(t)
	{
		a := &ServerConfig{
			EnableEventBroker: helper.BoolToPtr(false),
			EventBufferSize:   helper.IntToPtr(0),
		}
		b := DefaultConfig().Server
		b.EnableEventBroker = nil
		b.EventBufferSize = nil

		result := a.Merge(b)
		require.Equal(false, *result.EnableEventBroker)
		require.Equal(0, *result.EventBufferSize)
	}

	{
		a := &ServerConfig{
			EnableEventBroker: helper.BoolToPtr(true),
			EventBufferSize:   helper.IntToPtr(5000),
		}
		b := DefaultConfig().Server
		b.EnableEventBroker = nil
		b.EventBufferSize = nil

		result := a.Merge(b)
		require.Equal(true, *result.EnableEventBroker)
		require.Equal(5000, *result.EventBufferSize)
	}

	{
		a := &ServerConfig{
			EnableEventBroker: helper.BoolToPtr(false),
			EventBufferSize:   helper.IntToPtr(0),
		}
		b := DefaultConfig().Server
		b.EnableEventBroker = helper.BoolToPtr(true)
		b.EventBufferSize = helper.IntToPtr(20000)

		result := a.Merge(b)
		require.Equal(true, *result.EnableEventBroker)
		require.Equal(20000, *result.EventBufferSize)
	}
}

func TestConfig_LoadConsulTemplateConfig(t *testing.T) {
	ci.Parallel(t)

	defaultConfig := DefaultConfig()
	// Test that loading without template config didn't create load errors
	agentConfig, err := LoadConfig("test-resources/minimal_client.hcl")
	require.NoError(t, err)

	// Test loading with this config didn't create load errors
	agentConfig, err = LoadConfig("test-resources/client_with_template.hcl")
	require.NoError(t, err)

	agentConfig = defaultConfig.Merge(agentConfig)

	clientAgent := Agent{config: agentConfig}
	clientConfig, err := clientAgent.clientConfig()
	require.NoError(t, err)

	templateConfig := clientConfig.TemplateConfig

	// Make sure all fields to test are set
	require.NotNil(t, templateConfig.BlockQueryWaitTime)
	require.NotNil(t, templateConfig.MaxStale)
	require.NotNil(t, templateConfig.Wait)
	require.NotNil(t, templateConfig.WaitBounds)
	require.NotNil(t, templateConfig.ConsulRetry)
	require.NotNil(t, templateConfig.VaultRetry)

	// Direct properties
	require.Equal(t, 300*time.Second, *templateConfig.MaxStale)
	require.Equal(t, 90*time.Second, *templateConfig.BlockQueryWaitTime)
	// Wait
	require.Equal(t, 2*time.Second, *templateConfig.Wait.Min)
	require.Equal(t, 60*time.Second, *templateConfig.Wait.Max)
	// WaitBounds
	require.Equal(t, 2*time.Second, *templateConfig.WaitBounds.Min)
	require.Equal(t, 60*time.Second, *templateConfig.WaitBounds.Max)
	// Consul Retry
	require.NotNil(t, templateConfig.ConsulRetry)
	require.Equal(t, 5, *templateConfig.ConsulRetry.Attempts)
	require.Equal(t, 5*time.Second, *templateConfig.ConsulRetry.Backoff)
	require.Equal(t, 10*time.Second, *templateConfig.ConsulRetry.MaxBackoff)
	// Vault Retry
	require.NotNil(t, templateConfig.VaultRetry)
	require.Equal(t, 10, *templateConfig.VaultRetry.Attempts)
	require.Equal(t, 15*time.Second, *templateConfig.VaultRetry.Backoff)
	require.Equal(t, 20*time.Second, *templateConfig.VaultRetry.MaxBackoff)
}

func TestConfig_LoadConsulTemplate_FunctionDenylist(t *testing.T) {
	cases := []struct {
		File     string
		Expected *client.ClientTemplateConfig
	}{
		{
			"test-resources/minimal_client.hcl",
			nil,
		},
		{
			"test-resources/client_with_basic_template.json",
			&client.ClientTemplateConfig{
				DisableSandbox:   true,
				FunctionDenylist: []string{},
			},
		},
		{
			"test-resources/client_with_basic_template.hcl",
			&client.ClientTemplateConfig{
				DisableSandbox:   true,
				FunctionDenylist: []string{},
			},
		},
		{
			"test-resources/client_with_function_denylist.hcl",
			&client.ClientTemplateConfig{
				DisableSandbox:   false,
				FunctionDenylist: []string{"foo"},
			},
		},
		{
			"test-resources/client_with_function_denylist_empty.hcl",
			&client.ClientTemplateConfig{
				DisableSandbox:   false,
				FunctionDenylist: []string{},
			},
		},
		{
			"test-resources/client_with_function_denylist_empty_string.hcl",
			&client.ClientTemplateConfig{
				DisableSandbox:   true,
				FunctionDenylist: []string{""},
			},
		},
		{
			"test-resources/client_with_function_denylist_empty_string.json",
			&client.ClientTemplateConfig{
				DisableSandbox:   true,
				FunctionDenylist: []string{""},
			},
		},
		{
			"test-resources/client_with_function_denylist_nil.hcl",
			&client.ClientTemplateConfig{
				DisableSandbox: true,
			},
		},
		{
			"test-resources/client_with_empty_template.hcl",
			nil,
		},
	}

	for _, tc := range cases {
		t.Run(tc.File, func(t *testing.T) {
			agentConfig, err := LoadConfig(tc.File)

			require.NoError(t, err)

			templateConfig := agentConfig.Client.TemplateConfig
			require.Equal(t, tc.Expected, templateConfig)
		})
	}
}

func TestParseMultipleIPTemplates(t *testing.T) {
	ci.Parallel(t)

	testCases := []struct {
		name        string
		tmpl        string
		expectedOut []string
		expectErr   bool
	}{
		{
			name:        "deduplicates same ip and preserves order",
			tmpl:        "127.0.0.1 10.0.0.1 127.0.0.1",
			expectedOut: []string{"127.0.0.1", "10.0.0.1"},
			expectErr:   false,
		},
		{
			name:        "includes sockaddr expression",
			tmpl:        "10.0.0.1 {{ GetAllInterfaces | include \"flags\" \"loopback\" | limit 1 | attr \"address\" }} 10.0.0.2",
			expectedOut: []string{"10.0.0.1", "127.0.0.1", "10.0.0.2"},
			expectErr:   false,
		},
	}
	for _, tc := range testCases {
		t.Run(tc.name, func(t *testing.T) {
			out, err := parseMultipleIPTemplate(tc.tmpl)
			require.NoError(t, err)
			require.Equal(t, tc.expectedOut, out)
		})
	}
}<|MERGE_RESOLUTION|>--- conflicted
+++ resolved
@@ -148,15 +148,12 @@
 			UpgradeVersion:         "foo",
 			EnableEventBroker:      helper.BoolToPtr(false),
 			EventBufferSize:        helper.IntToPtr(0),
-<<<<<<< HEAD
 			LicensePath:            "/tmp/licensefile1",
-=======
 			PlanRejectionTracker: &PlanRejectionTracker{
 				Enabled:       helper.BoolToPtr(true),
 				NodeThreshold: 100,
 				NodeWindow:    11 * time.Minute,
 			},
->>>>>>> 6e0eb786
 		},
 		ACL: &ACLConfig{
 			Enabled:          true,
@@ -352,15 +349,12 @@
 			UpgradeVersion:         "bar",
 			EnableEventBroker:      helper.BoolToPtr(true),
 			EventBufferSize:        helper.IntToPtr(100),
-<<<<<<< HEAD
 			LicensePath:            "/tmp/licensefile2",
-=======
 			PlanRejectionTracker: &PlanRejectionTracker{
 				Enabled:       helper.BoolToPtr(true),
 				NodeThreshold: 100,
 				NodeWindow:    11 * time.Minute,
 			},
->>>>>>> 6e0eb786
 		},
 		ACL: &ACLConfig{
 			Enabled:          true,
