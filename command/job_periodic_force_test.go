--- conflicted
+++ resolved
@@ -219,31 +219,17 @@
 
 	j1 := testJob("periodic-prefix")
 	j1.Periodic = &api.PeriodicConfig{
-<<<<<<< HEAD
-		SpecType:        pointer.Of(api.PeriodicSpecCron),
-		Spec:            pointer.Of("*/15 * * * * *"),
-		ProhibitOverlap: pointer.Of(true),
-		TimeZone:        pointer.Of("Europe/Minsk"),
+		SpecType:        helper.StringToPtr(api.PeriodicSpecCron),
+		Spec:            helper.StringToPtr("*/15 * * * * *"),
+		ProhibitOverlap: helper.BoolToPtr(true),
+		TimeZone:        helper.StringToPtr("Europe/Minsk"),
 	}
 	j2 := testJob("periodic-prefix-another-job")
 	j2.Periodic = &api.PeriodicConfig{
-		SpecType:        pointer.Of(api.PeriodicSpecCron),
-		Spec:            pointer.Of("*/15 * * * * *"),
-		ProhibitOverlap: pointer.Of(true),
-		TimeZone:        pointer.Of("Europe/Minsk"),
-=======
-		SpecType:        helper.StringToPtr(api.PeriodicSpecCron),
-		Spec:            helper.StringToPtr("*/15 * * * * *"),
-		ProhibitOverlap: helper.BoolToPtr(true),
-		TimeZone:        helper.StringToPtr("Europe/Minsk"),
-	}
-	j2 := testJob("periodic-prefix-another-job")
-	j2.Periodic = &api.PeriodicConfig{
-		SpecType:        helper.StringToPtr(api.PeriodicSpecCron),
-		Spec:            helper.StringToPtr("*/15 * * * * *"),
-		ProhibitOverlap: helper.BoolToPtr(true),
-		TimeZone:        helper.StringToPtr("Europe/Minsk"),
->>>>>>> 03db9b74
+		SpecType:        helper.StringToPtr(api.PeriodicSpecCron),
+		Spec:            helper.StringToPtr("*/15 * * * * *"),
+		ProhibitOverlap: helper.BoolToPtr(true),
+		TimeZone:        helper.StringToPtr("Europe/Minsk"),
 	}
 
 	ui := cli.NewMockUi()
