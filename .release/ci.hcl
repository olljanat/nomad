--- conflicted
+++ resolved
@@ -29,11 +29,11 @@
 event "prepare" {
   depends = ["build"]
 
-<<<<<<< HEAD
-  action "upload-dev" {
+  action "prepare" {
     organization = "hashicorp"
     repository   = "crt-workflows-common"
-    workflow     = "upload-dev"
+    workflow     = "prepare"
+    depends      = ["build"]
   }
 
   notification {
@@ -47,39 +47,6 @@
     organization = "hashicorp"
     repository   = "crt-workflows-common"
     workflow     = "quality-tests"
-  }
-
-  notification {
-    on = "fail"
-  }
-}
-
-event "security-scan-binaries" {
-  depends = ["quality-tests"]
-
-  action "security-scan-binaries" {
-    organization = "hashicorp"
-    repository   = "crt-workflows-common"
-    workflow     = "security-scan-binaries"
-    config       = "security-scan.hcl"
-  }
-
-  notification {
-    on = "fail"
-  }
-}
-
-event "notarize-darwin-amd64" {
-  depends = ["security-scan-binaries"]
-
-  action "notarize-darwin-amd64" {
-=======
-  action "prepare" {
->>>>>>> 401bd1ad
-    organization = "hashicorp"
-    repository   = "crt-workflows-common"
-    workflow     = "prepare"
-    depends      = ["build"]
   }
 
   notification {
