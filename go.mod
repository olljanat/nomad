--- conflicted
+++ resolved
@@ -279,13 +279,8 @@
 	go.uber.org/atomic v1.9.0 // indirect
 	golang.org/x/mod v0.6.0-dev.0.20220419223038-86c51ed26bb4 // indirect
 	golang.org/x/oauth2 v0.0.0-20220223155221-ee480838109b // indirect
-<<<<<<< HEAD
-	golang.org/x/term v0.0.0-20220526004731-065cf7ba2467 // indirect
-	golang.org/x/text v0.3.7 // indirect
-=======
 	golang.org/x/term v0.1.0 // indirect
 	golang.org/x/text v0.4.0 // indirect
->>>>>>> 5afa9fe4
 	golang.org/x/tools v0.1.12 // indirect
 	golang.org/x/xerrors v0.0.0-20200804184101-5ec99f83aff1 // indirect
 	google.golang.org/api v0.60.0 // indirect
@@ -297,7 +292,6 @@
 	gopkg.in/square/go-jose.v2 v2.6.0 // indirect
 	gopkg.in/yaml.v2 v2.4.0 // indirect
 	gopkg.in/yaml.v3 v3.0.1 // indirect
-<<<<<<< HEAD
 	gotest.tools/gotestsum v0.3.5 // indirect
 )
 
@@ -313,6 +307,4 @@
 	github.com/hashicorp/raft-snapshotagent v0.0.0-20221101163738-6dd36ea18685
 	github.com/hashicorp/sentinel v0.15.5
 
-=======
->>>>>>> 5afa9fe4
 )