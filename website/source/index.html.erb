--- conflicted
+++ resolved
@@ -10,11 +10,7 @@
     <div class="row">
       <div class="col-md-offset-2 col-md-8">
         <div class="alert">
-<<<<<<< HEAD
-          <a href="https://www.hashicorp.com/blog/hashicorp-nomad-0-10-general-availability" class="g-alert nomad-green "><span>NEW</span><p>Announcing the general availability of Nomad 0.10. Read more<svg width="15" height="9" viewBox="0 0 15 9" fill="none" xmlns="http://www.w3.org/2000/svg"><line x1="0.5" y1="4.5" x2="13.5" y2="4.5" stroke="#000" stroke-linecap="round"></line><path d="M10.3536 0.646447C10.1583 0.451184 9.84171 0.451184 9.64645 0.646447C9.45118 0.841709 9.45118 1.15829 9.64645 1.35355L10.3536 0.646447ZM13.5 4.5L13.8536 4.85355L14.2071 4.5L13.8536 4.14645L13.5 4.5ZM9.64645 7.64645C9.45118 7.84171 9.45118 8.15829 9.64645 8.35355C9.84171 8.54882 10.1583 8.54882 10.3536 8.35355L9.64645 7.64645ZM9.64645 1.35355L13.1464 4.85355L13.8536 4.14645L10.3536 0.646447L9.64645 1.35355ZM13.1464 4.14645L9.64645 7.64645L10.3536 8.35355L13.8536 4.85355L13.1464 4.14645Z" fill="#000"></path></svg></p></a>
-=======
           <a href="https://www.hashicorp.com/blog/hashicorp-nomad-0-10-general-availability" class="g-alert nomad-green "><span class="g-type-tag-label">NEW</span><p class="g-type-body-small">Announcing the general availability of Nomad 0.10. Read more<svg width="15" height="9" viewBox="0 0 15 9" fill="none" xmlns="http://www.w3.org/2000/svg"><line x1="0.5" y1="4.5" x2="13.5" y2="4.5" stroke="#000" stroke-linecap="round"></line><path d="M10.3536 0.646447C10.1583 0.451184 9.84171 0.451184 9.64645 0.646447C9.45118 0.841709 9.45118 1.15829 9.64645 1.35355L10.3536 0.646447ZM13.5 4.5L13.8536 4.85355L14.2071 4.5L13.8536 4.14645L13.5 4.5ZM9.64645 7.64645C9.45118 7.84171 9.45118 8.15829 9.64645 8.35355C9.84171 8.54882 10.1583 8.54882 10.3536 8.35355L9.64645 7.64645ZM9.64645 1.35355L13.1464 4.85355L13.8536 4.14645L10.3536 0.646447L9.64645 1.35355ZM13.1464 4.14645L9.64645 7.64645L10.3536 8.35355L13.8536 4.85355L13.1464 4.14645Z" fill="#000"></path></svg></p></a>
->>>>>>> 9210bde9
         </div>
 
         <%= inline_svg "logo-hashicorp.svg", height: 120, class: "logo" %>
