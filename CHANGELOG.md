--- conflicted
+++ resolved
@@ -1,11 +1,8 @@
-<<<<<<< HEAD
-=======
 ## 0.10.9 (November 19, 2020)
 
 BUG FIXES:
  * client: _Backport from v0.12.9_ - Fixed a regression where `NOMAD_{ALLOC,TASK,SECRETS}_DIR` variables would cause an error when interpolated into `template.source` stanzas. [[GH-9405](https://github.com/hashicorp/nomad/issues/9405)]
 
->>>>>>> a8df70a0
 ## 0.10.8 (November 10, 2020)
 
 SECURITY:
